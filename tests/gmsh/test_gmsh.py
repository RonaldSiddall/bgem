--- conflicted
+++ resolved
@@ -1,34 +1,27 @@
-<<<<<<< HEAD
 from gmsh import model as gmsh_model
-from bgem.gmsh import gmsh
-import numpy as np
-import pytest
-from bgem.gmsh import gmsh_exceptions
-
-def test_exceptions():
-    """
-    Test exceptions.
-    Using the broken remove_duplicate_entities() function for testing.
-    """
-    mesh_name = "square_mesh"
-    gen = gmsh.GeometryOCC(mesh_name, verbose=True, gmsh_exceptions=True)
-
-    square = gen.rectangle([2, 2], [5, 0, 0])
-    with pytest.raises(gmsh_exceptions.FragmentationError, match=r".* duplicate .*"):
-        gen.remove_duplicate_entities()
-
-    gen.gmsh_exceptions = False
-    # we cannot check warning type due to inline creation of the warning type in gmsh_exceptions.make_warning
-    with pytest.warns(Warning, match=r".* duplicate .*"):
-        gen.remove_duplicate_entities()
-
-=======
 import pytest
 import sys
 import numpy as np
 from bgem.gmsh import gmsh
 from fixtures import sandbox_fname
->>>>>>> ad3c6581
+from bgem.gmsh import gmsh_exceptions
+
+def test_exceptions():
+    """
+    Test exceptions.
+    Using the broken remove_duplicate_entities() function for testing.
+    """
+    mesh_name = "square_mesh"
+    gen = gmsh.GeometryOCC(mesh_name, verbose=True, gmsh_exceptions=True)
+
+    square = gen.rectangle([2, 2], [5, 0, 0])
+    with pytest.raises(gmsh_exceptions.FragmentationError, match=r".* duplicate .*"):
+        gen.remove_duplicate_entities()
+
+    gen.gmsh_exceptions = False
+    # we cannot check warning type due to inline creation of the warning type in gmsh_exceptions.make_warning
+    with pytest.warns(Warning, match=r".* duplicate .*"):
+        gen.remove_duplicate_entities()
 
 def test_revolve_square():
     """
@@ -286,8 +279,7 @@
         i = i+1
 
     gen.make_mesh([*tunnel_parts, *splits])
-<<<<<<< HEAD
-    gen.write_mesh(mesh_name + ".msh2", gmsh.MeshFormat.msh2)
+    gen.write_mesh(sandbox_fname(mesh_name, "msh2"), gmsh.MeshFormat.msh2)
 
 def test_2D_tunnel_cut():
     """
@@ -423,7 +415,4 @@
         if rel_error <= tolerance:
             print(f"Size mismatch, ele {ele_tag}, size: {ele_size}, ref size: {step_size}, rel_err: {rel_error}")
             n_match += 1
-    return n_match
-=======
-    gen.write_mesh(sandbox_fname(mesh_name, "msh2"), gmsh.MeshFormat.msh2)
->>>>>>> ad3c6581
+    return n_match