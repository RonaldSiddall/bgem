# Merge
*.py.orig

# PyCharm IDE
.idea/*

# Byte-compiled / optimized / DLL files
__pycache__/
*.py[cod]
*$py.class

# C extensions
*.so

# Distribution / packaging
.Python
env/
build/
develop-eggs/
dist/
downloads/
eggs/
.eggs/
lib/
lib64/
parts/
sdist/
var/
wheels/
*.egg-info/
.installed.cfg
*.egg

# PyInstaller
#  Usually these files are written by a python script from a template
#  before PyInstaller builds the exe, so as to inject date/other infos into it.
*.manifest
*.spec

# Installer logs
pip-log.txt
pip-delete-this-directory.txt

# Unit test / coverage reports
htmlcov/
.tox/
.coverage
.coverage.*
.cache
nosetests.xml
coverage.xml
*.cover
.hypothesis/
<<<<<<< HEAD

# Test result files
tests/*/*.html
tests/*/*.msh2
tests/*/*/*.msh2
tutorials/*/*.msh2
tests/*/*.brep
tests/*/*/*.brep
tutorials/*/*.brep

# Translations
*.mo
*.pot

# Django stuff:
*.log
local_settings.py

# Flask stuff:
instance/
.webassets-cache

# Scrapy stuff:
.scrapy
=======
tests/*/*.html
**/sandbox/**
>>>>>>> ad3c6581

# Sphinx documentation
docs/_build/


# pyenv
.python-version

# celery beat schedule file
celerybeat-schedule

# SageMath parsed files
*.sage.py

# dotenv
.env

# virtualenv
.venv
venv/
ENV/


<|MERGE_RESOLUTION|>--- conflicted
+++ resolved
@@ -51,8 +51,6 @@
 coverage.xml
 *.cover
 .hypothesis/
-<<<<<<< HEAD
-
 # Test result files
 tests/*/*.html
 tests/*/*.msh2
@@ -61,25 +59,7 @@
 tests/*/*.brep
 tests/*/*/*.brep
 tutorials/*/*.brep
-
-# Translations
-*.mo
-*.pot
-
-# Django stuff:
-*.log
-local_settings.py
-
-# Flask stuff:
-instance/
-.webassets-cache
-
-# Scrapy stuff:
-.scrapy
-=======
-tests/*/*.html
 **/sandbox/**
->>>>>>> ad3c6581
 
 # Sphinx documentation
 docs/_build/
