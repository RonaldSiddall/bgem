--- conflicted
+++ resolved
@@ -187,15 +187,8 @@
         Y = Y.reshape(U.shape)
         Z = Z.reshape(U.shape)
 
-<<<<<<< HEAD
-    img = fig_ax.plot_surface(X, Y,  Z, **kwargs)
-    if poles:
-        plot_surface_poles_3d(surface,fig_ax)
-    return img
-=======
         # Plot the surface.
         self.backend.add_surface_3d(X, Y,  Z)
->>>>>>> 3c3f7e13
 
         if poles:
             self.plot_surface_poles_3d(surface)
