"""
Linear transformation in 3d space.
"""
import numpy as np
from bgem import ParamError


def check_matrix(mat, shape, values, idx=()):
    '''
    Check shape and type of scalar, vector or matrix.
    :param mat: Scalar, vector, or vector of vectors (i.e. matrix). Vector may be list or other iterable.
    :param shape: List of dimensions: [] for scalar, [ n ] for vector, [n_rows, n_cols] for matrix.
    If a value in this list is None, the dimension can be arbitrary. The shape list is set fo actual dimensions
    of the matrix.
    :param values: Type or tuple of  allowed types of elements of the matrix. E.g. ( int, float )
    :param idx: Internal. Used to pass actual index in the matrix for possible error messages.
    :return:
    TODO: replace check_matrix by conversion to appropriate numpy array.
    '''
    try:

        if len(shape) == 0:
            if not isinstance(mat, values):
                raise ParamError(
                    "Element at index {} of type {}, expected instance of {}.".format(idx, type(mat), values))
        else:

            if shape[0] is None:
                shape[0] = len(mat)
            l = None
            if not hasattr(mat, '__len__'):
                l = 0
            elif len(mat) != shape[0]:
                l = len(mat)
            if not l is None:
                raise ParamError("Wrong len {} of element {}, should be  {}.".format(l, idx, shape[0]))
            for i, item in enumerate(mat):
                sub_shape = shape[1:]
                check_matrix(item, sub_shape, values, idx=(i, *idx))
                shape[1:] = sub_shape
        return shape
    except ParamError:
        raise
    except Exception as e:
        raise ParamError(e)


Matrix = np.array  # shape 3x4
Power = int


class Transform:
    """
    Defines an affine transformation in 3D space. (Corresponds to the Location in the BREP file).
    """

    @staticmethod
    def _identity_matrix():
        return np.array([[1, 0, 0, 0], [0, 1, 0, 0], [0, 0, 1, 0]], dtype=float)

    @staticmethod
    def _flat(composition):
        """
        Combine transformations from self._composition.
        """
        result = np.eye(4)
        for t, p in composition:
            full_matrix = Transform._matrix_expand(t.matrix)
            for _ in range(p):
                result = full_matrix @ result
        return Transform._matrix_compress(result)

    @staticmethod
    def _matrix_expand(matrix):
        return np.concatenate([matrix, np.array([[0, 0, 0, 1]])], axis=0)

    @staticmethod
    def _matrix_compress(matrix):
        return matrix[:-1, :]

    def __init__(self, matrix: Matrix = None):
        """
        Constructor for elementary affine transformation.
        :param matrix: Transformation matrix 3x4. First three columns forms the linear transformation matrix.
        Last column is the translation vector.
        The full affine transform matrix is available through the full_affine_matrix property.
        TODO: allow passing the full affine transfrom
        """
        self._composition = []
        if matrix is None:
            self._matrix = None
        else:
            if matrix.shape == (4, 4):
                assert np.allclose(matrix[3],   [0, 0, 0, 1])
                matrix = matrix[:3]
            check_matrix(matrix, [3, 4], (int, float))
            self._matrix = np.array(matrix, dtype=float)

    def is_composed(self) -> bool:
        """
        Composed of a single matrix with power one.
        """
        return len(self._composition) > 0

    def is_identity(self):
        return self._matrix is None

    @property
    def matrix(self):
        if self.is_identity():
            return Transform._identity_matrix()
        else:
            return self._matrix

<<<<<<< HEAD
    def __call__(self, points: np.array) -> np.array:
=======
    @property
    def affine_matrix(self):
        return np.concatenate((self._matrix, np.array([[0,0,0,1]])))

    def __call__(self, points:np.array) -> np.array:
>>>>>>> 1cf33634
        """
        :param points: shape (3, N)
        return: transformed array, shape (3, N)
        """
        return self.matrix[:, :3] @ points + (self.matrix[:, 3])[:, None]

    def __pow__(self, power: int):
        """
        Return power of the transform.
        """
        if self.is_composed():
            composition = [(t, p * power) for t, p in self._composition]
        else:
            composition = [(self, power)]
        result = Transform()
        result._composition = composition
        result._matrix = result._flat(composition)
        return result

    def __matmul__(self, other: 'Transform') -> 'Transform':
        """
        Can use matrix multiplication operator '@' to compose Locations.
        E.g.

        location = Identity @ Location.Rotate([0,1,0], angle) @ Location.Translate([1,2,3])

        is equivalent to

        location = Identity.rotate([0,1,0], angle).translate([1,2,3])

        Return ComposedLocation.
        """
        if other.is_identity():
            return self
        if self.is_identity():
            return other
        a = self ** 1
        b = other ** 1
        result = Transform()
        result._composition = b._composition + a._composition
        result._matrix = result._flat(result._composition)
        return result

    def translate(self, vector):
        """
        Apply translation by the shift 'vector'.
        Return a composed location.
        """
        matrix = Transform._identity_matrix()
        matrix[:, 3] += np.array(vector, dtype=float)
        return Transform(matrix) @ self

    def rotate(self, axis, angle, center=(0, 0, 0)):
        """
        Assuming the coordinate system:

        ^ Y
        |
        Z --> X

        Create a rotation anticlockwise (right hand rule) by the `angle` (radians)
        around the (normalised) `axis` vector pointing to you.
        Optionally the center of the rotation can be specified. This first shift center to origin,
        rotate, and then shift back.
        """
        matrix = Transform._identity_matrix()
        if angle != 0.0:
            center = np.array(center, dtype=float)
            axis = np.array(axis, dtype=float)
            axis /= np.linalg.norm(axis)

            W = np.array(
                [[0, -axis[2], axis[1]],
                 [axis[2], 0, -axis[0]],
                 [-axis[1], axis[0], 0]])
            M = np.eye(3) + np.sin(angle) * W + 2 * np.sin(angle / 2) ** 2 * W @ W
            matrix[:, 3] -= center
            matrix = M @ matrix
            matrix[:, 3] += center
        return Transform(matrix) @ self

    def scale(self, scale_vector, center=(0, 0, 0)):
        """
        Create a scaling the 'scale_vector' keeping 'center' unmodified.
        """
        matrix = Transform._identity_matrix()
        center = np.array(center, dtype=float)
        scale_vector = np.array(scale_vector, dtype=float)
        matrix[:, 3] -= center
        matrix = np.diag(scale_vector) @ matrix
        matrix[:, 3] += center
        return Transform(matrix) @ self<|MERGE_RESOLUTION|>--- conflicted
+++ resolved
@@ -112,15 +112,13 @@
         else:
             return self._matrix
 
-<<<<<<< HEAD
-    def __call__(self, points: np.array) -> np.array:
-=======
+
     @property
     def affine_matrix(self):
         return np.concatenate((self._matrix, np.array([[0,0,0,1]])))
 
+      
     def __call__(self, points:np.array) -> np.array:
->>>>>>> 1cf33634
         """
         :param points: shape (3, N)
         return: transformed array, shape (3, N)
