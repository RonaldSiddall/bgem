import enum
from . import idmap
from .point import Point
from .segment import Segment, right_side, left_side, out_vtx, in_vtx
from .polygon import Polygon, Wire
import numpy.linalg as la


class PolygonChange(enum.Enum):
    none = 0
    shape = 1
    add = 2
    remove = 3
    split = 4
    join = 5



class Decomposition:
    """
    Decomposition of a plane into (non-convex) polygonal subsets (not necessarily domains).
    - should contain only topological operations (with exception of checking point in wire, which
      has to be made as robust as possible)
    - all snapping of raw cooridinates should be done in frontend class PolygonDecomposition
    - all operations have its inverse.
    - all elementary operations are marked into history, history should be general enough to
      contain messages from different classes and groups of operations. Operations on this class
      should be atomic.

    Methods that works with some tolerance:
    Segment:

      intersection - tolerance for snapping to the end points, fixed eps = 1e-10
                   - snapping only to one of intersectiong segments

      is_on_x_line - no tolerance, but not sure about numerical stability

    Wire:
        contains_point(self, xy):   called by Polygon.contains_point
            -> seg.is_on_x_line(xy)

        contains_wire(self, wire):
            - fixed tolerance eps=1e-10
            -> self.contains_point(inner_point)

    PD.snap_point, use slef. tolerance consistently

    """

    def __init__(self):
        """
        Constructor.
        PUBLIC: outer_polygon_id
        """
        self.points = idmap.IdMap()
        # Points dictionary ID -> Point
        self.segments = idmap.IdMap()
        # Segmants dictionary ID - > Segmant
        self.pt_to_seg = {}
        # dict (a.id, b.id) -> segment
        self.wires = idmap.IdMap()
        # Closed loops possibly degenerated) of segment sides. Single wire can be tracked through segment.next links.
        self.polygons = idmap.IdMap()
        # Polygon dictionary ID -> Polygon
        self.shapes = [self.points, self.segments, self.polygons]
        # Common access to shapes of various dim.

        # Most outer wire of whole decomposition
        outer_wire = self.wires.append(Wire())
        outer_wire.parent = None

        # Outer polygon - extending to infinity
        self.outer_polygon = Polygon(outer_wire)
        self.polygons.append(self.outer_polygon)
        outer_wire.polygon = self.outer_polygon


        self.last_polygon_change = (PolygonChange.add, self.outer_polygon, self.outer_polygon)
        # Last polygon operation.
        # TODO: make full undo/redo history.
        #
        self.split_shapes = []
        # id_new holds id of new object which was created by splitting object with id_old
        # [[dim, id_old, id_new],...]
        self.tolerance = 0.01

    def __repr__(self):
        stream = ""
        for label, objs in [("Polygons:", self.polygons), ("Wires:", self.wires), ("Segments:", self.segments)]:
            stream += label + "\n"
            for obj in objs.values():
                stream += str(obj) + "\n"
        return stream

    def __eq__(self, other):
        return len(self.points) == len(other.points) \
               and len(self.segments) == len(other.segments) \
               and len(self.polygons) == len(other.polygons)


    def check_consistency(self):
        # print(self)
        for p in self.polygons.values():
            # print(p)
            # print(p.free_points)
            assert p.outer_wire.id in self.wires, p
            assert p.outer_wire.polygon == p
            for pt in p.free_points:
                # print(pt)
                # print(pt.polygon)
                assert pt.poly.id in self.polygons
                assert pt.poly == p
                assert pt.segment == (None, None)

        for w in self.wires.values():
            for child in w.childs:
                assert child.id in self.wires
                child.parent == w
            assert w.polygon.id in self.polygons
            assert w == w.polygon.outer_wire or w in w.polygon.outer_wire.childs, w
            if w.is_root():
                assert w == self.outer_polygon.outer_wire
            else:
                seg, side = w.segment
                assert seg.id in self.segments
                assert seg.wire[side] == w
                assert w in w.parent.childs

        for sg in self.segments.values():
            assert seg.point_ids() in self.pt_to_seg
            for side in [right_side, left_side]:
                assert sg.vtxs[side].id in self.points
                assert sg.wire[side].id in self.wires
                assert sg.next[side][0].id in self.segments

                assert sg in [seg for seg, side in sg.vtxs[side].segments()]
                w_seg, w_side = sg.wire[side].segment
                assert sg.wire[side] == w_seg.wire[w_side]
                n_seg, n_side = sg.next[side]
                assert sg.wire[side] == n_seg.wire[n_side]

        for points, seg in self.pt_to_seg.items():
            assert seg.id in self.segments
            x_seg = self.segments[seg.id]
            assert x_seg is seg
            assert seg.point_ids() == points

        for pt in self.points.values():
            if pt.is_free():
                assert pt.poly.id in self.polygons
                assert pt in pt.poly.free_points
            else:
                seg, side = pt.segment
                assert seg.id in self.segments
                assert seg.vtxs[side] == pt
        return True



    ###############################
    # Public invertible operations.

    def add_free_point(self, point, poly):
        """
        :param point: XY array
        :return: Point instance
        """

        pt = Point(point, poly)
        self.points.append(pt)
        poly.free_points.add(pt)
        return pt

    def remove_free_point(self, point):
        assert point.poly is not None
        assert point.segment[0] is None
        point.poly.free_points.remove(point)
        self.points.remove(point)


    def new_segment(self, a_pt, b_pt):
        """
        LAYERS
        Add segment between given existing points. Assumes that there is no intersection with other segment.
        Just return the segment if it already exists (possibly opposite orientation).
        :param a_pt: Start point of the segment.
        :param b_pt: End point.
        :return: new segment
        """
        assert a_pt != b_pt
        assert la.norm(a_pt.xy - b_pt.xy) > 1e-10
        self.last_polygon_change = (PolygonChange.none, None, None)
        segment = self.pt_to_seg.get((a_pt.id, b_pt.id), None)
        if segment is not None:
            return segment
        segment = self.pt_to_seg.get((b_pt.id, a_pt.id), None)
        if segment is not None:
            return segment

        if a_pt.is_free() and b_pt.is_free():
            assert a_pt.poly == b_pt.poly
            return self._new_wire(a_pt.poly, a_pt, b_pt)

        vec = b_pt.xy - a_pt.xy
        a_insert = a_pt.insert_vector(vec)
        b_insert = b_pt.insert_vector(-vec)

        if a_pt.is_free():
            assert b_insert is not None
            return self._wire_add_dendrite((a_pt, b_pt), b_insert, in_vtx)
        if b_pt.is_free():
            assert a_insert is not None
            return self._wire_add_dendrite((a_pt, b_pt), a_insert, out_vtx)

        assert a_insert is not None
        assert b_insert is not None
        a_prev, a_next, a_wire = a_insert
        b_prev, b_next, b_wire = b_insert

        if a_wire != b_wire:
            return self._join_wires(a_pt, b_pt, a_insert, b_insert)
        else:
            return self._split_poly(a_pt, b_pt, a_insert, b_insert)

    def delete_segment(self, segment):
        """
        LAYERS
        Remove specified segment.
        :param segment:
        :return: None
        """
        self.last_polygon_change = (PolygonChange.none, None, None)
        left_self_ref = segment.next[left_side] == (segment, right_side)
        right_self_ref = segment.next[right_side] == (segment, left_side)
        # Lonely segment, both endpoints are free.
        if left_self_ref and right_self_ref:
            return self._rm_wire(segment)
        # At least one free endpoint.
        if left_self_ref:
            return self._wire_rm_dendrite(segment, in_vtx)
        if right_self_ref:
            return self._wire_rm_dendrite(segment, out_vtx)

        # Both endpoints connected.
        if segment.is_dendrite():
            # Same wire from both sides. Dendrite.
            self._split_wire(segment)
        else:
            # Different wires.
            self._join_poly(segment)

    def split_segment(self, seg, mid_pt):
        """
        Split a segment into two segments.
        seg = (A, B) split to       A -> seg -> mid_pt -> new_seg -> B
        Mid point is not checked that is actually lies on the segment.
        :param seg: A segment to split
        :param Mid point
        :return: new_segment
        """

        # xy_point = seg.parametric(t_point)
        # mid_pt = Point(xy_point, None)
        # self.points.append(mid_pt)

        b_seg_insert = seg.vtx_insert_info(in_vtx)
        # TODO: remove this hard wired insert info setup
        # modify point insert method to return full insert info
        # it should have treatment of the single segment pint , i.e. tip
        seg_tip_insert = ((seg, left_side), (seg, right_side), seg.wire[right_side])
        seg.disconnect_vtx(in_vtx)
        del self.pt_to_seg[seg.point_ids()]
        self.pt_to_seg[(seg.vtxs[0].id, mid_pt.id)] = seg

        new_seg = self._make_segment((mid_pt, seg.vtxs[in_vtx]))
        self.split_shapes.append([1, seg.id, new_seg.id])
        new_seg.attr = seg.attr
        new_seg.deformability = seg.deformability
        seg.vtxs[in_vtx] = mid_pt
        seg._vector = seg.vtxs[in_vtx].xy - seg.vtxs[out_vtx].xy
        new_seg.connect_vtx(out_vtx, seg_tip_insert)
        if b_seg_insert is None:
            assert seg.is_dendrite()
            new_seg.connect_free_vtx(in_vtx, seg.wire[left_side])
        else:
            new_seg.connect_vtx(in_vtx, b_seg_insert)

        return new_seg

    def join_segments(self, mid_point, seg0, seg1):
        """
        Join splited segments, return free mid point.
        seg0 is used for the joined segment, seg1 is removed
        Resulting middle point is in invalid state and has to be deleted explicitly using 'remove_free_point'.
        return mid_pt
        """
        if seg0.vtxs[in_vtx] == mid_point:
            seg0_out_vtx, seg0_in_vtx = out_vtx, in_vtx
        else:
            seg0_out_vtx, seg0_in_vtx = in_vtx, out_vtx

        if seg1.vtxs[out_vtx] == mid_point:
            seg1_out_vtx, seg1_in_vtx = out_vtx, in_vtx
        else:
            seg1_out_vtx, seg1_in_vtx = in_vtx, out_vtx

        del self.pt_to_seg[seg1.point_ids()]
        del self.pt_to_seg[seg0.point_ids()]


        # Assert that no other segments are joined to the mid_point
        assert seg0.next[seg0_in_vtx] == (seg1, seg1_in_vtx)
        assert seg1.next[seg1_out_vtx] == (seg0, seg0_out_vtx)

        b_seg1_insert = seg1.vtx_insert_info(seg1_in_vtx)
        seg1.disconnect_vtx(seg1_in_vtx)
        seg1.disconnect_vtx(seg1_out_vtx)

        # disconnect middle point fromm seg0 without fixing the point
        vtx_idx = seg0_in_vtx
        seg_side_prev = 1 - vtx_idx
        seg_side_next = vtx_idx
        prev_seg, prev_side = seg0.previous(seg_side_prev)
        prev_seg.next[prev_side] = seg0.next[seg_side_next]
        seg0.next[seg_side_next] = (seg0, seg_side_prev)

        seg0.vtxs[seg0_in_vtx] = seg1.vtxs[seg1_in_vtx]
        if b_seg1_insert is None:
            assert seg0.is_dendrite()
            seg0.connect_free_vtx(seg0_in_vtx, seg0.wire[out_vtx])
        else:
            seg0.connect_vtx(seg0_in_vtx, b_seg1_insert)

        # fix possible wire references
        for side in [left_side, right_side]:
            wire = seg1.wire[side]
            if wire.segment == (seg1, side):
                wire.segment = (seg0, side)

        # fix pt_to_seg
        self.pt_to_seg[seg0.point_ids()] = seg0

        self._destroy_segment(seg1)
        mid_point.set_polygon(seg0.wire[left_side].polygon) # any side

        return mid_point




    #######################################3
    # Internal invertible operations.





    def _new_wire(self, polygon, a_pt, b_pt):
        """
        New wire containing just single segment.
        return the new_segment
        """

        wire = self.wires.append(Wire())
        wire.polygon = polygon
        wire.set_parent(polygon.outer_wire)
        seg = self._make_segment((a_pt, b_pt))
        seg.connect_free_vtx(out_vtx, wire)
        seg.connect_free_vtx(in_vtx, wire)
        wire.segment = (seg, right_side)
        return seg

    def _rm_wire(self, segment):
        """
        Remove the last segment of a wire.
        :return: None
        """
        assert segment.next[left_side] == (segment, right_side) and segment.next[right_side] == (segment, left_side)
        assert segment.is_dendrite()
        wire = segment.wire[left_side]
        polygon = wire.polygon
        polygon.outer_wire.childs.remove(wire)
        self.wires.remove(wire)
        self._destroy_segment(segment)




    def _wire_add_dendrite(self, points, r_insert, root_idx):
        """
        Add new dendrite tip segment.
        points: (out_pt, in_pt)
        r_insert: insert information for root point
        root_idx: index (0/1) of the root, i.e. non-free point.
        """
        free_pt = points[1 - root_idx]
        polygon = free_pt.poly
        r_prev, r_next, wire = r_insert

        #assert wire.polygon == free_pt.polygons, "point polygons: {} insert: {}".format(free_pt.polygons, r_insert)
        # if wire.polygon != free_pt.polygons:
        #     import geomop.plot_polygons as pp
        #     pp.plot_polygon_decomposition(self, [free_pt, r_prev[0].vtxs[r_prev[1]]])
        #     print("False")


        seg = self._make_segment(points)
        seg.connect_vtx(root_idx, r_insert)
        seg.connect_free_vtx(1 - root_idx, wire)
        self.last_polygon_change = (PolygonChange.shape, [polygon], None)
        return seg

    def _wire_rm_dendrite(self, segment, tip_vtx):
        """
        Remove dendrite tip segment.
        """

        root_vtx = 1 - tip_vtx
        assert segment.is_dendrite()
        polygon = segment.wire[out_vtx].polygon
        segment.disconnect_wires()
        segment.disconnect_vtx(root_vtx)

        self._destroy_segment(segment)
        self.last_polygon_change = (PolygonChange.shape, [polygon], None)




    def _join_wires(self, a_pt, b_pt, a_insert, b_insert):
        """
        Join two wires of the same polygon by new segment.
        """
        a_prev, a_next, a_wire = a_insert
        b_prev, b_next, b_wire = b_insert
        assert a_wire != b_wire
        assert a_wire.polygon == b_wire.polygon


        polygon = a_wire.polygon
        self.last_polygon_change = (PolygonChange.shape, [polygon], None)

        # set next links
        new_seg = self._make_segment((a_pt, b_pt))
        new_seg.connect_vtx(out_vtx, a_insert)
        new_seg.connect_vtx(in_vtx, b_insert)

        ############################
        keep_wire_side = None
        if polygon.outer_wire == a_wire:
            keep_wire_side = out_vtx  # a_wire
        elif polygon.outer_wire == b_wire:
            keep_wire_side = in_vtx  # b_wire

        if keep_wire_side is None:
            # connect two holes
            keep_wire_side = in_vtx
            keep_wire = new_seg.wire[keep_wire_side]
            rm_wire = new_seg.wire[1 - keep_wire_side]
            parent_wire = keep_wire
        else:
            keep_wire = new_seg.wire[keep_wire_side]
            rm_wire = new_seg.wire[1 - keep_wire_side]
            parent_wire = keep_wire.parent  # parent wire to set for childs of rm_wire
            polygon.outer_wire = keep_wire

        # update segment links to rm_wire
        for seg, side in rm_wire.segments(start=(new_seg, 1 - keep_wire_side), end=(new_seg, keep_wire_side)):
            assert seg.wire[side] == rm_wire, "wire: {} bwire: {} awire{}".format(seg.wire[side], b_wire, a_wire)
            seg.wire[side] = keep_wire
        new_seg.wire[out_vtx] = keep_wire

        # update child links to rm_wire
        for child in list(rm_wire.childs):
            child.set_parent(parent_wire)

        # update parent link to rm_wire
        rm_wire.parent.childs.remove(rm_wire)
        #####################
        self.wires.remove(rm_wire)

        return new_seg

    def _split_wire(self, segment):
        """
        Remove segment that connects two wires.
        """
        """
         Remove segment that connects two wires.
         """
        assert segment.is_dendrite()
        a_wire = segment.wire[left_side]
        polygon = a_wire.polygon
        b_wire = self.wires.append(Wire())

        # set new wire to segments (b_wire is on the segment side of the vtx[1])
        b_vtx_next_side = in_vtx
        b_vtx_prev_side = 1 - b_vtx_next_side
        b_next_seg = segment.next[b_vtx_next_side]
        for seg, side in a_wire.segments(start=b_next_seg, end=(segment, b_vtx_prev_side)):
            assert seg.wire[side] == a_wire
            seg.wire[side] = b_wire
        a_wire.segment = segment.next[b_vtx_prev_side]
        b_wire.segment = b_next_seg

        segment.disconnect_wires()
        segment.disconnect_vtx(out_vtx)
        segment.disconnect_vtx(in_vtx)

        # setup new b_wire
        b_wire.polygon = a_wire.polygon
        orig_parent = a_wire.parent
        if polygon.outer_wire == a_wire:
            # one wire inside other
            outer_wire, inner_wire = b_wire, a_wire
            if a_wire.contains_wire(b_wire):
                outer_wire, inner_wire = a_wire, b_wire

            polygon.outer_wire = outer_wire
            outer_wire.set_parent(orig_parent)  # outer keep parent of original wire
            inner_wire.set_parent(outer_wire)
            # childs of the orig wire are in outer wire
            for ch in list(a_wire.childs):
                ch.set_parent(outer_wire)
            # possible wires in the new inner_wire bubble
            for seg, side in inner_wire.segments():
                side_wire = seg.wire[1-side]
                if side_wire != inner_wire:
                    assert inner_wire.contains_wire(side_wire)
                    side_wire.set_parent(inner_wire)

            #self._update_wire_parents(orig_parent, outer_wire, inner_wire)

        else:
            # both wires are holes
            a_wire.set_parent(orig_parent)
            b_wire.set_parent(orig_parent)
            for wire in list(a_wire.childs):
                if a_wire.contains_wire(wire):
                    wire.set_parent(a_wire)
                else:
                    wire.set_parent(b_wire)

        # remove segment
        self.last_polygon_change = (PolygonChange.shape, [polygon], None)
        self._destroy_segment(segment)

    # def _update_wire_parents(self, orig_wire, outer_wire, inner_wire):
    #     # Auxiliary method of _split_wires.
    #     # update all wires having orig wire as parent
    #     # TODO: use wire childs
    #     for wire in self.wires.values():
    #         if wire.parent == orig_wire:
    #             if inner_wire.contains_wire(wire):
    #                 wire.set_parent(inner_wire)
    #             else:
    #                 wire.set_parent(outer_wire)




    def _split_poly(self, a_pt, b_pt, a_insert, b_insert):
        """
        Split polygon by new segment.
        """
        a_prev, a_next, a_wire = a_insert
        b_prev, b_next, b_wire = b_insert
        assert a_wire == b_wire
        orig_wire = a_wire

        right_wire = a_wire
        left_wire = self.wires.append(Wire())

        # set next links
        new_seg = self._make_segment((a_pt, b_pt))
        new_seg.connect_vtx(out_vtx, a_insert)
        new_seg.connect_vtx(in_vtx, (b_prev, b_next, left_wire))

        # set right_wire links
        for seg, side in orig_wire.segments(start=new_seg.next[left_side], end=(new_seg, left_side)):
            assert seg.wire[side] == orig_wire
            seg.wire[side] = left_wire
        left_wire.segment = (new_seg, left_side)
        right_wire.segment = (new_seg, right_side)

        # update polygons
        orig_poly = right_poly = orig_wire.polygon
        new_poly = Polygon(left_wire)
        self.polygons.append(new_poly)
<<<<<<< HEAD
        new_poly.attr = orig_poly.attr
=======
        self.split_shapes.append([2, orig_poly.id, new_poly.id])
>>>>>>> 875b6d53
        left_wire.polygon = new_poly

        if orig_wire.polygon.outer_wire == orig_wire:
            # two disjoint polygons
            new_poly.outer_wire = left_wire
            left_wire.set_parent(orig_wire.parent)
            self.last_polygon_change = (PolygonChange.split, orig_poly, new_poly)
        else:
            assert orig_wire.parent == orig_poly.outer_wire
            # two embedded wires/polygons
            if right_wire.contains_wire(left_wire):
                inner_wire, outer_wire = left_wire, right_wire
            else:
                inner_wire, outer_wire = right_wire, left_wire

            # fix childs of orig_wire
            for child in list(orig_wire.childs):
                child.set_parent(outer_wire)

            outer_wire.polygon = orig_poly
            inner_wire.polygon = new_poly
            new_poly.outer_wire = inner_wire
            outer_wire.set_parent(orig_wire.parent)
            inner_wire.set_parent(outer_wire)
            self.last_polygon_change = (PolygonChange.add, orig_poly, new_poly)

        # split free points
        for pt in list(orig_poly.free_points):
            if new_poly.outer_wire.contains_point(pt.xy):
                pt.set_polygon(new_poly)

        # split holes
        for hole_wire in list(orig_poly.outer_wire.childs):
            if new_poly.outer_wire.contains_wire(hole_wire):
                hole_wire.set_parent(new_poly.outer_wire)
                hole_wire.polygon = new_poly
        return new_seg

    def _join_poly(self, segment):
        """
        Join polygons by removing a segment.
        """

        left_wire = segment.wire[left_side]
        right_wire = segment.wire[right_side]

        if left_wire.parent == right_wire.parent:
            assert left_wire == left_wire.polygon.outer_wire
            assert right_wire == right_wire.polygon.outer_wire
            orig_polygon = right_wire.polygon
            new_polygon = left_wire.polygon
            self.last_polygon_change = (PolygonChange.join, orig_polygon, new_polygon)
            keep_wire = right_wire
        else:
            if left_wire.parent == right_wire:
                # right is outer
                orig_polygon = right_wire.polygon
                new_polygon = left_wire.polygon
                keep_wire = right_wire
            else:
                assert right_wire.parent == left_wire
                # left is outer
                orig_polygon = left_wire.polygon
                new_polygon = right_wire.polygon
                keep_wire = left_wire
            self.last_polygon_change = (PolygonChange.remove, orig_polygon, new_polygon)

        rm_wire = new_polygon.outer_wire

        # Join holes and free points
        for child in list(rm_wire.childs):
            assert child.polygon == new_polygon
            child.set_parent(orig_polygon.outer_wire)
            child.polygon = orig_polygon

        for pt in list(new_polygon.free_points):
            pt.set_polygon(orig_polygon)

        # set parent for keeped wire
        # right_wire.set_parent(orig_polygon.outer_wire)

        rm_wire.set_parent(rm_wire)  # disconnect

        # fix wire links for
        for seg, side in rm_wire.segments():
            assert seg.wire[side] == rm_wire
            seg.wire[side] = keep_wire

        segment.disconnect_wires()
        segment.disconnect_vtx(out_vtx)
        segment.disconnect_vtx(in_vtx)

        self._destroy_segment(segment)
        self.wires.remove(rm_wire)
        self.polygons.remove(new_polygon)


    ###################################
    # Helper change operations.
    def _make_segment(self, points):
        assert points[0] != points[1]

        seg = Segment(points)
        self.segments.append(seg)
        for vtx in [out_vtx, in_vtx]:
            seg.vtxs[vtx].join_segment(seg, vtx)
        self.pt_to_seg[seg.point_ids()] = seg
        return seg

    def _destroy_segment(self, seg):
        seg.vtxs[out_vtx].rm_segment(seg, out_vtx)
        seg.vtxs[in_vtx].rm_segment(seg, in_vtx)
        a, b = seg.point_ids()
        self.pt_to_seg.pop((a, b), None)
        self.pt_to_seg.pop((b, a), None)
        self.segments.remove(seg)




<|MERGE_RESOLUTION|>--- conflicted
+++ resolved
@@ -586,12 +586,9 @@
         # update polygons
         orig_poly = right_poly = orig_wire.polygon
         new_poly = Polygon(left_wire)
+        new_poly.attr = orig_poly.attr
         self.polygons.append(new_poly)
-<<<<<<< HEAD
-        new_poly.attr = orig_poly.attr
-=======
         self.split_shapes.append([2, orig_poly.id, new_poly.id])
->>>>>>> 875b6d53
         left_wire.polygon = new_poly
 
         if orig_wire.polygon.outer_wire == orig_wire:
