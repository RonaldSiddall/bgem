--- conflicted
+++ resolved
@@ -121,9 +121,6 @@
     #     point = self.decomp.points[point_id]
     #     self._rm_point(point)
 
-<<<<<<< HEAD
-    def new_segment(self, a_pt, b_pt, deformability=1):
-=======
     @property
     def last_split_shapes(self):
         return self.decomp.split_shapes
@@ -131,8 +128,7 @@
     def clear_split_shapes_history(self):
         self.decomp.split_shapes.clear()
 
-    def new_segment(self, a_pt, b_pt):
->>>>>>> 875b6d53
+    def new_segment(self, a_pt, b_pt, deformability=1):
         """
         LAYERS
         Add segment between given existing points. Assumes that there is no intersection with other segment.
@@ -141,12 +137,8 @@
         :param b_pt: End point.
         :return: new segment
         """
-<<<<<<< HEAD
+        self.clear_split_shapes_history()
         new_seg = self._add_segment(a_pt, b_pt, deformability)
-=======
-        self.clear_split_shapes_history()
-        new_seg = self._add_segment(a_pt, b_pt)
->>>>>>> 875b6d53
         return new_seg
 
 
@@ -481,22 +473,14 @@
 
         if a_point == b_point:
             return a_point
-<<<<<<< HEAD
         result = self.add_line_for_points(a_point, b_point, omit={a_point, b_point}, deformability = deformability)
         return result
 
-
     def add_line_for_points(self, a_pt, b_pt, omit=set(), deformability=1):
-=======
-        result = self._add_line_for_points(a_point, b_point, omit={a_point, b_point})
-        return result
-
-    def add_line_for_points(self, a_pt, b_pt, omit=set()):
         self.clear_split_shapes_history()
         return self._add_line_for_points(a_pt, b_pt, omit)
 
     def _add_line_for_points(self, a_pt, b_pt, omit=set()):
->>>>>>> 875b6d53
         """
         Same as add_line, but for known end points.
         :param a_pt:
