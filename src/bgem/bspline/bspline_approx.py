"""
Collection of functions to produce Bspline curves and surfaces as approximation of various analytical curves and surfaces.
"""

import logging
import time
import math

import numpy as np
import numpy.linalg as la
import scipy.sparse
import scipy.sparse.linalg
import scipy.interpolate



from bgem.bspline import bspline as bs
#import csv
import pandas as pd

#logging.basicConfig(level=logging.DEBUG)
#logging.info("Test info mesg.")
"""
Approximation methods for B/splines of degree 2.

"""
def plane_surface(vtxs, overhang=0.0):
    """
    Returns B-spline surface of a plane given by 3 points.
    We retun also list of UV coordinates of the given points.
    U direction v0 -> v1
    V direction v0 -> v2
    :param vtxs: List of tuples (X,Y,Z)
    :return: ( Surface, vtxs_uv )
    """
    assert len(vtxs) == 3, "n vtx: {}".format(len(vtxs))
    vtxs = np.array(vtxs)
    vv = vtxs[1] + vtxs[2] - vtxs[0]
    vtx4 = [ vtxs[0], vtxs[1], vv, vtxs[2]]
    return bilinear_surface(vtx4, overhang)



def bilinear_surface(vtxs, overhang=0.0):
    """
    Returns B-spline surface of a bilinear surface given by 4 corner points:
    uv coords:
    We retun also list of UV coordinates of the given points.
    :param vtxs: List of tuples (X,Y,Z)
    :return: ( Surface, vtxs_uv )
    """
    assert len(vtxs) == 4, "n vtx: {}".format(len(vtxs))
    vtxs = np.array(vtxs)
    if overhang > 0.0:
        dv = np.roll(vtxs, -1, axis=0) - vtxs
        dv *= overhang
        vtxs +=  np.roll(dv, 1, axis=0) - dv

    def mid(*idx):
        return np.mean( vtxs[list(idx)], axis=0)

    # v - direction v0 -> v2
    # u - direction v0 -> v1
    poles = [ [vtxs[0],  mid(0, 3), vtxs[3]],
                [mid(0,1), mid(0,1,2,3), mid(2,3)],
                [vtxs[1], mid(1,2), vtxs[2]]
                ]
    knots = 3 * [0.0 - overhang] + 3 * [1.0 + overhang]
    basis = bs.SplineBasis(2, knots)
    surface = bs.Surface((basis, basis), poles)
    #vtxs_uv = [ (0, 0), (1, 0), (1, 1), (0, 1) ]
    return surface




def line(vtxs, overhang = 0.0):
    '''
    Return B-spline approximation of a line from two points
    :param vtxs: [ X0, X1 ], Xn are point coordinates in arbitrary dimension D
    :return: Curve2D
    '''
    assert len(vtxs) == 2
    vtxs = np.array(vtxs)
    if overhang > 0.0:
        dv = overhang*(vtxs[1] - vtxs[0])
        vtxs[0] -= dv
        vtxs[1] += dv
    mid = np.mean(vtxs, axis=0)
    poles = [ vtxs[0],  mid, vtxs[1] ]
    knots = 3*[0.0 - overhang] + 3*[1.0 + overhang]
    basis = bs.SplineBasis(2, knots)
    return bs.Curve(basis, poles)




def surface_from_grid(grid_surface, nuv):
    """
    Make a Z_Surface of degree 2 as an approximation of the GridSurface.
    :param grid_surface: grid surface to approximate
    :param (nu, nv) Prescribed number of poles in u and v directions.
    :return: Z_surface object.
    """
    approx = SurfaceApprox.approx_from_grid_surface(grid_surface)
    return approx.compute_approximation(nuv=nuv)



def curve_from_grid(points, **kwargs):
    """
    Make a Curve (of degree 3) as an approximation of a sequence of points.
    :param points - N x D array, D is dimension
    :param nt Prescribed number of poles of the resulting spline.
    :return: Curve object.

    TODO:
    - Measure efficiency. Estimate how good we can be. Do it our self if we can do at leas 10 times better.
    - Find out which method is used. Hoschek (4.4.1) refers to several methods how to determine parametrization of
    the curve, i.e. Find parameters t_i to the given approximation points P_i.
    - Further on it is not clear what is the mening of the 's' parameter and how one cna influence tolerance and smoothness.
    - Some sort of adaptivity is used.


    """
    deg = kwargs.get('degree', 3)
    tol = kwargs.get('tol', 0.01)
    weights = np.ones(points.shape[0])
    weights[0] = weights[-1] = 1000.0
    tck = scipy.interpolate.splprep(points.T, k=deg, s=tol, w = weights)[0]
    knots, poles, degree  = tck
    curve_poles=np.array(poles).T
    curve_poles[0] = points[0]
    curve_poles[-1] = points[-1]
    basis = bs.SplineBasis(degree, knots)
    curve = bs.Curve(basis, curve_poles)
    return curve



def convex_hull_2d(sample):
    """

    Args:
        sample: Points in plane as array of shape (N,2)

    Returns:

    """
    link = lambda a, b: np.concatenate((a, b[1:]))


    def dome(sample, base):
        """
        Return convex hull of the points on the right side from the base.
        :param sample: Nx2 numpy array of points
        :param base: A segment, np array  [[x0,y0], [x1,y1]]
        :return: np array of points Nx2 on forming the convex hull
        """
        # print("sample: ", len(sample))
        # End points of line.
        h, t = base
        normal = np.dot( ((0, -1), (1, 0)), (t - h))
        # Distances from the line.
        dists = np.dot(sample - h, normal)

        outer = sample[dists > 0, :] # extract points on the positive half-plane
        n_outer = len(outer)
        if n_outer == 0:
            return base
        elif n_outer == 1:
            # prevents infinite recursion due to rounding errors
            return [h, outer[0], t]
        else:
            # at least two outer point -> pivot exists
            pivot = sample[np.argmax(dists)]
            return link(dome(outer, [h, pivot]),
                        dome(outer, [pivot, t]))

    if len(sample) > 2:
        x_coords = sample[:, 0]
        # Get left most and right most points.
        base = [sample[np.argmin(x_coords)], sample[np.argmax(x_coords)]] # extreme points in X coord
        return link(dome(sample, base), dome(sample, base[::-1]))
    else:
        return sample


def min_bounding_rect(hull):
    """
    Compute minimal area bounding box from a convex hull.
    Quadratic algorithm with respect to number of hull points is used, anyway calculation a convex hull
    takes longer since number of hull points is about sqrt of all points.
    :param hull: Nx2 numpy array of the convex hull points. First and last must be the same.
    :return: Corners of the rectangle.
    """
    # Compute edges (x2-x1,y2-y1)
    edges = hull[1:, :] - hull[:-1, :]

    # Calculate edge angles   atan2(y/x)
    edge_angles = np.arctan2(edges[:, 1], edges[:, 0])

    # Check for angles in 1st quadrant
    edge_angles = np.abs( edge_angles%(np.pi/2))

    # Remove duplicate angles
    edge_angles = np.unique(edge_angles)

    # Test each angle to find bounding box with smallest area
    min_bbox = (0, float("inf"), 0, 0, 0, 0, 0, 0) # rot_angle, area, width, height, min_x, max_x, min_y, max_y
    for i in range( len(edge_angles) ):

        # Create rotation matrix to shift points to baseline
        # R = [ cos(theta)      , cos(theta-PI/2)
        #       cos(theta+PI/2) , cos(theta)     ]
        angle = edge_angles[i]
        R = np.array([[np.cos(angle), np.cos(angle - (np.pi / 2))],
                      [np.cos(angle + (np.pi / 2)), np.cos(angle)]])

        # Apply this rotation to convex hull points
        rot_points = np.dot(R, np.transpose(hull)) # 2x2 * 2xn

        # Find min/max x,y points
        min_x = np.nanmin(rot_points[0], axis=0)
        max_x = np.nanmax(rot_points[0], axis=0)
        min_y = np.nanmin(rot_points[1], axis=0)
        max_y = np.nanmax(rot_points[1], axis=0)

        # Calculate height/width/area of this bounding rectangle
        area = (max_x - min_x) * (max_y - min_y)

        # Store the smallest rect found first (a simple convex hull might have 2 answers with same area)
        if (area < min_bbox[1]):
            min_bbox = ( edge_angles[i], area, min_x, max_x, min_y, max_y )

    # Re-create rotation matrix for smallest rect
    angle = min_bbox[0]
    R = np.array([[np.cos(angle), np.cos(angle- (np.pi / 2))],
                  [np.cos(angle + (np.pi / 2)), np.cos(angle)]])


    # min/max x,y points are against baseline
    min_x = min_bbox[2]
    max_x = min_bbox[3]
    min_y = min_bbox[4]
    max_y = min_bbox[5]

    # Calculate corner points and project onto rotated frame
    corner_points = np.zeros( (4,2) ) # empty 2 column array
    corner_points[0] = np.dot( [ min_x, max_y ], R )
    corner_points[1] = np.dot( [ min_x, min_y ], R )
    corner_points[2] = np.dot( [ max_x, min_y ], R )
    corner_points[3] = np.dot( [ max_x, max_y ], R )

    return corner_points


class SurfaceApprox:
    """
    Class to compute a Bspline surface approximation from given set of XYZ points.
    TODO:
    - Check efficiency of scipy methods, compare it to our approach assuming theoretical number of operations.
    - Compute BtB directly during single assembly pass, local 9x9 matricies as in A matrix.
    - In contradiction to some literature (Hoschek) solution of the LS system is fast as long as the basis is local (
      this is true for B-splines).
    - Extensions to fitting X and Y as well - general Surface

    """

    @staticmethod
    def approx_from_file(filename, file_delimiter=" ", file_skip_lines=0):
        """
        Load a sequence of XYZ points on a surface to be approximated.
        Optionally points may have weights (i.e. four values per line: XYZW)
        :param filename: Path to the input text file.
        :return: The approximation object.
        """
        # with open(filename, 'r') as f:
        #     point_seq = np.array([l for l in csv.reader(f, delimiter=' ')], dtype=float)
            #point_seq = np.array([l for l in csv.reader(f, delimiter=' ')], dtype=float)

        # too slow: alternatives: loadtxt (16s), csv.reader (1.6s), pandas. read_csv (0.6s)
        #point_seq = np.loadtxt(filename)

        raw_df = pd.read_csv(filename, header=None, sep=file_delimiter, skiprows=file_skip_lines, index_col=False,
                             engine="python")
        point_seq = np.array(raw_df)

        return SurfaceApprox(point_seq)


    @staticmethod
    def approx_from_grid_surface(grid_surface):
        """
        Approximation from a GrodSurface object. Use grid of Z coords in
        XY pozitions of poles.
        :param grid_surface: GridSurface.
        :return:
        """
        u_basis, v_basis = grid_surface.u_basis, grid_surface.v_basis

        u_coord = u_basis.make_linear_poles()
        v_coord = v_basis.make_linear_poles()

        U, V = np.meshgrid(u_coord, v_coord)
        uv_points = np.stack( [U.ravel(), V.ravel()], axis = 1 )

        xyz = grid_surface.eval_array(uv_points)
        approx = SurfaceApprox(xyz)
        approx.quad = grid_surface.quad
        return approx

    def __init__(self, points):
        """
        Initialize the approximation object with the points.
        :param points: Nx3 (XYZ) or Nx4 (XYZW - points with weights)
        weights (if given) represents standard deviations of the z coordinate
        """

        # Degree of approximation in U anv V directions, fixed to 2.
        self._degree = np.array((2, 2))

        assert( points.shape[1] >= 3 )
        # XYZ points
        self._n_points = points.shape[0]
        self._xy_points = points[:, 0:2]
        self._z_points = points[:, 2]

        # point weights
        if points.shape[1] > 3:
            self._weights = points[:, 3]
        else:
            self._weights = None



        zero_weights_ind = np.where(self._weights == 0)[0]
        if len(zero_weights_ind) > 0:
            masked_weights = np.ma.masked_equal(self._weights, 0.0, copy=False)
            min_weight = masked_weights.min()
            self._weights[zero_weights_ind] = min_weight * np.ones(len(zero_weights_ind))



        ## Approximation parameters.

        # Bounding quadrilateral of the approximation (currently only parallelograms are supported).
        # Only first three points P0, P1, P2 are considered. V direction is P0 - P1, U direction is P2 - P1.
        # I.e. points are sorted counter-clockwise.
        self.quad = None

        # (nu, nv) number of subintervals of the BSSurface on U and V axis.
        # Default is estimated from the number of input points N as nu=nv=sqrt(N)/3.
        self.nuv = None

        # Weight of the regularizing term.
        self.regularization_weight = 0.001

        ## Approximation results

        # Approximationg BSSurface
        self.surface = None

        # Error of the approximation
        self.error = None

    def set_quad(self, quad = None):
        if quad is None:
            quad = np.array([[0,1], [0,0], [1,0], [1,1]])
        self.quad = quad

    def compute_default_quad(self):
        """
        Compute and set boundary quad as a minimum area bounding box of the input XY point set.
        :return: The quadrilateral vertices.
        """
        hull = convex_hull_2d(self._xy_points)
        self.quad = min_bounding_rect(hull)
        return self.quad


    # def transformed_quad(self, xy_mat):
    #     """
    #     Return actual quad transformed by given transform matrix.
    #     Boudary quadrilateral of the approximation is not touched.
    #     :param xy_mat: np array, 2 rows 3 cols, last column is xy shift
    #     :return: transformed quad as 4x2 numpy array or None
    #     """
    #     if self.quad is None:
    #         return None
    #     assert xy_mat.shape == (2, 3)
    #     quad_center = np.average(self.quad, axis=0)
    #     # transform quad
    #     return np.dot( (self.quad - quad_center) , xy_mat[0:2, 0:2].T) + quad_center + xy_mat[0:2, 2]
    #
    #     #return np.dot((self.quad), xy_mat[0:2, 0:2].T) + xy_mat[0:2, 2]


    def compute_default_nuv(self):
        """
        Compute default quad (if not set) filter points in the quad and estimate
        nuv from their count. Set self.nuv
        :return: nuv = (nu, nv)
        """
        if self.quad is None:
            self.quad = self.compute_default_quad()
        self._compute_uv_points()

        nuv = self._compute_default_nuv(len(self._z_quad_points))
        self.nuv = nuv.astype(int)
        if self.nuv[0] < 1 or self.nuv[1] < 1:
            raise Exception("Two few points, {}, to make approximation, degree: {}".format(self._n_points, self._degree))
        return self.nuv

    def _refine_knots(self, knot, ref_vec):
        """
        Subdivide intervals of the knot vector that are marked by the 'ref_vec[i]>0'.
        """
        knotlist = []
        for i in range(0, len(knot) - 5):
            knotlist.append([])

        for i in range(0, len(knot) - 5):
            knotlist[i].append(knot[i + 2])
            if ref_vec[i] > 0:
                knotlist[i].append((knot[i + 2] + knot[i + 3]) / 2)

        refined_knot = []
        for i in range(0, len(knotlist)):
            for j in range(0, len(knotlist[i])):
                refined_knot.append(knotlist[i][j])

        n = len(knot) + sum(ref_vec > 0)
        ref_knot = np.zeros(n)
        #print(n)


        ref_knot[2:n - 3] = np.asarray(refined_knot)
        ref_knot[n - 3:n] = 1

        return ref_knot

    def compute_approximation(self, **kwargs):
        """
        Compute approximation of the point set (given to constructor).
        Approximation parameters can be passed in through kwargs or set in the object before the call.
        :param quad: [(x1,y1), .. , (x4,y4)] Set vertices of different quad for the point set.
        :param nuv: (nu, nv) Set number of intervals of the resulting B-spline, in U and V direction
        :param regularization_wight: Default 0.001, is scaled by the max singular value of B.
        :return: B-Spline surface
        """

        self.quad = kwargs.get("quad", self.quad)
        self.nuv = kwargs.get("nuv", self.nuv)
        self.regularization_weight = kwargs.get("regularization_weight", self.regularization_weight)

        logging.info('Transforming points (n={}) ...'.format(self._n_points))
        start_time = time.time()
        if self.quad is None:
            self.compute_default_quad()
        if self.nuv is None:
            self.compute_default_nuv()

        # TODO: better logic, since this has to be recomputed only if quad is changed.
        self._compute_uv_points()

        logging.info("Using {} x {} B-spline approximation.".format(self.nuv[0], self.nuv[1]))
        self._u_basis = bs.SplineBasis.make_equidistant(2, self.nuv[0])
        self._v_basis = bs.SplineBasis.make_equidistant(2, self.nuv[1])

        end_time = time.time()
        logging.info('Computed in: {} s'.format(end_time - start_time))

        # Approximation itself
        logging.info('Creating explicitly system of normal equations B^TBz=B^Tb ...')
        start_time = time.time()
        self._locate_points()
        btb_mat, btwb_vec, avg_vec = self._build_system_of_normal_equations()
        end_time = time.time()
        logging.info('Computed in: {} s'.format(end_time - start_time))

        logging.info('Creating A matrix ...')
        start_time = time.time()
        a_mat = self._build_sparse_reg_matrix()
        end_time = time.time()
        logging.info('Computed in: {} s'.format(end_time - start_time))

        logging.info('Computing A and B^TB svds approximation ...')
        start_time = time.time()
        bb_norm = scipy.sparse.linalg.eigsh(btb_mat, k=1, ncv=10, tol=1e-2, which='LM',
                                           maxiter=300, return_eigenvectors=False)
        a_norm = scipy.sparse.linalg.eigsh(a_mat, k=1, ncv=10, tol=1e-2, which='LM',
                                          maxiter=300, return_eigenvectors=False)
        c_mat = btb_mat +  self.regularization_weight * (bb_norm[0] / a_norm[0]) * a_mat
        #c_mat = btb_mat + self.regularization_weight * (bb_norm[0] / a_norm[0]) * a_mat
        end_time = time.time()
        logging.info('Computed in: {} s'.format(end_time - start_time))

        logging.info('Solving for Z coordinates ...')
        start_time = time.time()

        z_vec = scipy.sparse.linalg.spsolve(c_mat, btwb_vec)

        #fig = plt.figure()
        #plt.spy(c_mat,markersize=1)
        #plt.show()

        assert not np.isnan(np.sum(z_vec)), "Singular matrix for approximation."
        end_time = time.time()
        logging.info('Computed in: {} s'.format(end_time - start_time))

        logging.info('Computing error ...')
        start_time = time.time()

        diff, diff_mat_max, err_mat_eucl2, std_dev = self._compute_errors( z_vec)

        self.error = max_diff = np.max(diff)
        logging.info("Approximation error (max norm): {}".format(max_diff))
        logging.info("Standard deviation: {}".format(std_dev))
        end_time = time.time()
        logging.info('Computed in: {} s'.format(end_time - start_time))

        # Construct Z-Surface
        poles_z = z_vec.reshape(self._v_basis.size, self._u_basis.size).T
        #poles_z *= self.grid_surf.z_scale
        #poles_z += self.grid_surf.z_shift
        surface_z = bs.Surface((self._u_basis, self._v_basis), poles_z[:, :, None])
        self.surface = bs.Z_Surface(self.quad[0:3], surface_z)

        return self.surface

    def compute_adaptive_approximation(self, **kwargs):
        """
        Approximate the point set (given to the constructor) by a B-spline surface.
        The knot vectors in u and V direction are adaptively refined until a prescribed tolerance is reached.
        In order to prevent overfitting we regularize by penalizing the gradients of the constructed surface.
        The regularization parameter is automatically tuned to balance the approximation error |Z - surf(b)|
        and the regularization |grad surf(b)|_L2. Alternatively the cross-validation method can be applied.

        Compute approximation of the point set .
        Approximation parameters can be passed in through kwargs or set in the object before the call.
        :param quad: [(x1,y1), .. , (x4,y4)] Set vertices of different quad for the point set.
        :param nuv: (nu, nv) Set number of intervals of the resulting B-spline, in U and V direction
        :param max_iters: determines number refinement steps of the knot vectors , default (20)
        :param solver:
            'spsolve' (default) use the sparse direct solver scipy.sparse.linalg.spsolve ,
            'cg' use conjugate gradient solver scipy.sparse.linalg.cg
        :param adapt_type: 
            Adaptivity type to use. Denoting 'z(x,y)' the surface value and (x_i, y_i, z_i) given points:
            'absolute' (default) refine patches where |z(x_i, y_i) - z_i|_inf > max_diff 
            'std_dev' If the total L2 error is greater then 'std_dev', refine 'max_part' fraction of the rows/columns with highest L2 error contibution.
        :param max_diff: infinite norm tolerance for the 'absolute' refinement
        :param max_part: fraction of the raws/columns to be refined (1.0 is maximum) for the 'std_dev' refinement
        :param std_dev: Standard deviance of the Z components of the input points, or equivalently L2 norm tolerance. Used in 'std_dev' refinement method. achieved
        :param input_data_reduction: Determine regularization parameter using the cross-validation. Fit only to the random fraction 'input_data_reducion' 
             and use the remaining data for the cross-validation.
        :return: B-Spline surface

        Two refinement algorithms:
        
        absolute norm based adaptivity
         maximum norm is evaluated on every patch, if it holds: patch maximum norm > max_diff (param)
         then both of the knot vectors ("u" AND "v") are refined in corresponding intervals
         finished: number of iteration achieved max_iters (param) OR maximum norm on every patch < max_diff (param)

        standard deviation based adaptivity
         Euclidean norms of the errors are computed with respect u,v knot intervals
         even iteration: max_part (param) ratio of the "u" knot intervals involving the largest norm are refined
         odd iteration: max_part (param) ratio of the "v" knot intervals involving the largest norm are refined
         finished: number of iteration achieved max_iters (param) OR standard deviation < std_dev (param)
        """

        self.quad = kwargs.get("quad", self.quad)
        self.nuv = kwargs.get("nuv", self.nuv)
        self.solver = kwargs.get("solver","spsolve") # cg
        self.max_iters = kwargs.get("max_iters", 20)  #
        self.adapt_type = kwargs.get("adapt_type", "absolute") # "std_dev"
        self.max_diff = kwargs.get("max_diff", 10.0) # for absolute based adaptivity
        self.max_part = kwargs.get("max_part", 0.2) # for standard deviation based adaptivity
        self.std_dev = kwargs.get("std_dev", 1.0)  # for standard deviation based adaptivity
        self.input_data_reduction = kwargs.get("input_data_reduction", 1.0)  


        logging.info('Transforming points (n={}) ...'.format(self._n_points))
        start_time = time.time()
        if self.quad is None:
            self.compute_default_quad()
        if self.nuv is None:
            self.compute_default_nuv()

        # TODO: better logic, since this has to be recomputed only if quad is changed.
        self._compute_uv_points()

        ###
        # self._w_quad_points = np.ones(len(self._w_quad_points))
        if self.input_data_reduction != 1.0:
            n = len(self._uv_quad_points)
            lsp = np.linspace(0, n - 1, n, dtype=int)
            red_lsp = np.random.choice(lsp, int(np.ceil(n * self.input_data_reduction)))
            compl_lsp = np.setxor1d(lsp, red_lsp)
            self._w_quad_points = np.ones(len(self._w_quad_points)) # set all the weights equal to 1!!!
            self._w_quad_points[compl_lsp] = np.zeros(len(compl_lsp))
        ###


        logging.info("Using {} x {} B-spline approximation.".format(self.nuv[0], self.nuv[1]))
        self._u_basis = bs.SplineBasis.make_equidistant(2, self.nuv[0])
        self._v_basis = bs.SplineBasis.make_equidistant(2, self.nuv[1])

        end_time = time.time()
        logging.info('Computed in: {} s'.format(end_time - start_time))

        n_course = 1
        iters = -1
        while n_course != 0: ### Adaptivity loop
            iters += 1

            if iters > 0:
                if (iters % 2) == 0:
                    if np.sum(ref_vec_u) > 0:
                        u_knot_new = self._refine_knots(self._u_basis.knots, ref_vec_u)
                        self._u_basis = bs.SplineBasis.make_from_knots(2, u_knot_new)
                else:
                    if np.sum(ref_vec_v) > 0:
                        v_knot_new = self._refine_knots(self._v_basis.knots, ref_vec_v)
                        self._v_basis = bs.SplineBasis.make_from_knots(2, v_knot_new)

            # Approximation itself
            logging.info('Creating explicitly system of normal equations B^TBz=B^Tb ...')
            start_time = time.time()
            self._locate_points()
            btb_mat, btwb_vec, avg_vec = self._build_system_of_normal_equations()
            end_time = time.time()
            logging.info('Computed in: {} s'.format(end_time - start_time))

            logging.info('Creating A matrix ...')
            start_time = time.time()
            a_mat = self._build_sparse_reg_matrix()
            end_time = time.time()
            logging.info('Computed in: {} s'.format(end_time - start_time))

            logging.info('Computing A and B^TB svds approximation ...')
            start_time = time.time()
            if iters == 0:
                bb_norm = scipy.sparse.linalg.eigsh(btb_mat, k=1, ncv=10, tol=1e-2, which='LM',
                                                    maxiter=300, return_eigenvectors=False)
                a_norm = scipy.sparse.linalg.eigsh(a_mat, k=1, ncv=10, tol=1e-2, which='LM',
                                                   maxiter=300, return_eigenvectors=False)
                reg_coef = bb_norm[0] / a_norm[0]

<<<<<<< HEAD
=======
            #reg_coef = 0.0
>>>>>>> b8f7713a
            c_mat = btb_mat + reg_coef * a_mat
            end_time = time.time()
            logging.info('Computed in: {} s'.format(end_time - start_time))

            logging.info('Solving for Z coordinates ...')
            start_time = time.time()
            z_vec = self._solve_system(c_mat,btwb_vec,avg_vec)

            assert not np.isnan(np.sum(z_vec)), "Singular matrix for approximation."
            end_time = time.time()
            logging.info('Computed in: {} s'.format(end_time - start_time))

            logging.info('Computing error ...')
            start_time = time.time()

            diff, diff_mat_max, err_mat_eucl2, std_dev = self._compute_errors(z_vec)
            end_time = time.time()
            logging.info('Computed in: {} s'.format(end_time - start_time))

            if self.input_data_reduction != 1.0:
                diff_red = diff * self._w_quad_points # make sense only fow w_i in set(0,1)

            ref_vec_u, ref_vec_v = self._refine_patches(diff_mat_max, err_mat_eucl2, std_dev, self.adapt_type)

            # Regularization coefficient
            print("L2 diff: ", diff.dot(diff))
            print("A2 diff: ", z_vec.dot(a_mat.dot(z_vec)))
            reg_coef = diff.dot(diff) / z_vec.dot(a_mat.dot(z_vec))

            print("reg_coef =", reg_coef)
            print("iteration =",iters)
            print("\nL2_diff =", std_dev)
            print("\nmax_diff =",np.max(diff))
            print("area =", self._u_basis.n_intervals,'x',self._v_basis.n_intervals, "(n_patches =",self._u_basis.n_intervals*self._v_basis.n_intervals,")")
            if self.input_data_reduction != 1.0:
                logging.info("Efficient points ratio: {}".format(self.input_data_reduction))
                logging.info("Ratio of the errors (efficient/complete): {}".format(np.linalg.norm(diff_red) / np.linalg.norm(diff)))
            n_course = sum(ref_vec_u) + sum(ref_vec_v)
            if np.logical_or(n_course == 0, iters == self.max_iters):
                break

            self.error = max_diff = np.max(diff)
            logging.info("Approximation error (max norm): {}".format(max_diff))
            logging.info("Standard deviation: {}".format(std_dev))

        end_time = time.time()
        logging.info('Computed in: {} s'.format(end_time - start_time))

        # Construct Z-Surface
        poles_z = z_vec.reshape(self._v_basis.size, self._u_basis.size).T
        #poles_z *= self.grid_surf.z_scale
        #poles_z += self.grid_surf.z_shift
        surface_z = bs.Surface((self._u_basis, self._v_basis), poles_z[:, :, None])
        self.surface = bs.Z_Surface(self.quad[0:3], surface_z)

        return self.surface

    def _solve_system(self,c_mat,btwb_vec,avg_vec):

        if self.solver == 'spsolve':
            z_vec = scipy.sparse.linalg.spsolve(c_mat, btwb_vec, use_umfpack=True)
        elif self.solver == 'cg':
            # Hegedus trick (for initial condition)
            Ax = c_mat.dot(avg_vec)
            bAx = btwb_vec.dot(Ax)
            Ax_norm = np.linalg.norm(Ax)
            ksi = bAx / (Ax_norm * Ax_norm)
            avg_vec = ksi * avg_vec
            App = scipy.sparse.diags(c_mat.diagonal())  # Jacobi preconditioner
            z_vec = scipy.sparse.linalg.cg(c_mat, btwb_vec, x0=ksi * avg_vec, tol=1e-10, maxiter=100, M=App,
                                           callback=None, atol=None)  # None
            z_vec = z_vec[0]

        return z_vec

    def _refine_patches(self,diff_mat_max, err_mat_eucl2, std_dev,type):
        """
        Determines interval in knot vector that have to be refined
        :return ref_vec_u, ref_vec_v as numpy array
        """
        n_u = self.nuv[0]
        n_v = self.nuv[1]
        ref_vec_u = np.zeros(n_u)
        ref_vec_v = np.zeros(n_v)

        if type == "absolute":
            bool_mat = diff_mat_max > self.max_diff
            ref_vec_u = np.sum(bool_mat, axis=1)
            ref_vec_v = np.sum(bool_mat, axis=0)
        elif type == "std_dev":
            if std_dev >= self.std_dev:
                eucl2_vec_u = np.sum(err_mat_eucl2, axis=1)
                eucl2_vec_v = np.sum(err_mat_eucl2, axis=0)
                eucl2_vec_u_cp = -np.sort(-eucl2_vec_u)
                eucl2_vec_v_cp = -np.sort(-eucl2_vec_v)
                u_bound_pos = math.ceil(self.max_part * n_u)-1
                u_bound = eucl2_vec_u_cp[u_bound_pos]
                v_bound_pos = math.ceil(self.max_part * n_v)-1
                v_bound = eucl2_vec_v_cp[v_bound_pos]
                ref_vec_u = eucl2_vec_u >= u_bound
                ref_vec_v = eucl2_vec_v >= v_bound

        return ref_vec_u, ref_vec_v

    def _compute_default_nuv(self, n_points):
        """
        Default nu and nv for given number of points inside of quad.
        :return: (nu, nv)
        """
        assert(self.quad is not None)

        dv = la.norm(self.quad[0, :] - self.quad[1, :])
        du = la.norm(self.quad[2, :] - self.quad[1, :])

        # try to make number of unknowns less then number of remaining points
        # +1 to improve determination
        nv = np.sqrt( n_points * dv / du )
        nu = nv * du / dv
        nuv = np.array( [np.floor(nu / 3), np.floor(nv / 3)] ) - self._degree
        self.nuv = np.maximum(1, nuv)
        return self.nuv



    def _compute_uv_points(self):
        """
        Map XY points to quad, remove points out of quad.
        Results: self._uv_quad_points, self._z_quad_points, self._w_quad_points
        :return:
        """
        xy_shift = self.quad[1, :]
        v_vec = self.quad[0, :] - self.quad[1, :]
        u_vec = self.quad[2, :] - self.quad[1, :]
        mat_uv_to_xy = np.column_stack((u_vec, v_vec))
        mat_xy_to_uv = la.inv(mat_uv_to_xy)
        points_uv = np.dot((self._xy_points - xy_shift), mat_xy_to_uv.T)

        # remove points far from unit square
        eps = 1.0e-15
        cut_min = np.array([-eps, -eps])
        cut_max = np.array([1+eps, 1+eps])
        in_idx = np.all(np.logical_and(cut_min < points_uv,  points_uv <= cut_max), axis=1)
        points_uv = points_uv[in_idx]

        logging.debug("Number of points out of the grid domain: {}".format(len(points_uv) - np.sum(in_idx)))

        # snap to unit square
        points_uv = np.maximum(points_uv, np.array([0.0, 0.0]))
        self._uv_quad_points = np.minimum(points_uv, np.array([1.0, 1.0]))
        self._z_quad_points = self._z_points[in_idx]
        if self._weights is not None:
            self._w_quad_points = self._weights[in_idx]
        else:
            n = in_idx.shape[0]
            self._w_quad_points = np.ones(n)

    def _init_coo_structure(self):
        """
        Initialize coordinate structure of the system of normal equations
        """

        u_n_basf = self._u_basis.size
        u_n_int = self._u_basis.size - 2
        v_n_int = self._v_basis.size - 2

        n_uv_loc_nz = ((self._u_basis.degree + 1) * (self._v_basis.degree + 1))**2
        n_nz = u_n_int * v_n_int * n_uv_loc_nz

        row = np.zeros(n_nz, dtype=int)
        col = np.zeros(n_nz, dtype=int)
        data = np.zeros(n_nz)
        linsp = np.array([0, 1, 2], dtype=int)
        linsp31 = np.repeat(linsp, 3) # linsp_v
        linsp13 = np.tile(linsp, 3) # linsp_u
        nnz_b = 0

        for iu in range(0, u_n_int):
            iu_shift = np.repeat(iu, 9) + linsp13
            for iv in range(0, v_n_int):
                col_item = (linsp31 + np.repeat(iv, 9)) * u_n_basf + iu_shift
                col[nnz_b: nnz_b + 81] = np.tile(col_item, 9)
                row[nnz_b: nnz_b + 81] = np.repeat(col_item, 9)
                nnz_b += 81

        return row, col, data

    def patch_pos2id(self, iu, iv):
            id = iu * self._v_basis.n_intervals + iv
            return id

    def patch_id2pos(self, patch_id):
        iu = int(np.floor(patch_id / self._v_basis.n_intervals))
        iv = int(patch_id - (iu * self._v_basis.n_intervals))

        return iu, iv

    def _locate_points(self):
        """
        Construction of the system B^TWBz=B^TWb
        for control points of the 2th order B-spline surface
        """
        point_loc = []
        n_points = self._uv_quad_points.shape[0]
        
        for i in range(0,(self._u_basis.size - 2) *(self._v_basis.size - 2)):
            point_loc.append([])

        for idx in range(n_points):
            u, v = self._uv_quad_points[idx, 0:2]
            iu = self._u_basis.find_knot_interval(u)
            iv = self._v_basis.find_knot_interval(v)
            idp = self.patch_pos2id(iu, iv)
            point_loc[idp].append(idx)

        self.point_loc = point_loc

    def _build_system_of_normal_equations(self):
        """
        Construction of the system B^TWBz=B^TWb
        for control points of the 2th order B-spline surface
        """
        normal_matrix_size = self._u_basis.size * self._v_basis.size
        n_patches = (self._u_basis.size - 2) * (self._v_basis.size - 2)
        n_points = self._uv_quad_points.shape[0]
        row, col, data = self._init_coo_structure()
        vec_BTb = np.zeros(normal_matrix_size)
        avg_vec = np.ones(normal_matrix_size) * np.sum(self._z_quad_points)/n_points

        for patch_id in range(0, n_patches):
            if len(self.point_loc[patch_id]) > 0:
                patch_point_loc = self.point_loc[patch_id]
                u_loc_vec = self._uv_quad_points[patch_point_loc, 0]
                v_loc_vec = self._uv_quad_points[patch_point_loc, 1]
                w_loc_vec = self._w_quad_points[patch_point_loc]
                b_loc_vec = self._z_quad_points[patch_point_loc]
                iu, iv = self.patch_id2pos(patch_id)
                u_loc_base_vec = self._u_basis.eval_vector(iu, u_loc_vec)
                v_loc_base_vec = self._v_basis.eval_vector(iv, v_loc_vec)
                v_kron_u = (u_loc_base_vec[None, :, :] * v_loc_base_vec[:, None, :]).reshape(9,len(self.point_loc[patch_id]))
                w_mult_v_kron_u = w_loc_vec[None] * v_kron_u
                loc_norm_mat = np.sum(w_mult_v_kron_u[None,:,:] * w_mult_v_kron_u[:,None,:],axis=2).reshape(81)
                b_row = col[patch_id * 81: patch_id * 81 + 9]
                data[patch_id*81:(patch_id+1)*81] = loc_norm_mat
                vec_BTb[b_row.tolist()] += np.sum((b_loc_vec * w_mult_v_kron_u),axis=1)

        mat_BTB = scipy.sparse.csr_matrix((data, (row, col)), shape=(normal_matrix_size, normal_matrix_size))
        return mat_BTB, vec_BTb, avg_vec

    def _compute_errors(self, z_vec):
        """
        Compute errors in approximation of the surface with respect
        differences in z-coordinate. Computation is performed individually
        on every patch in order to avoid to store whole system of the
        overdetermined matrix at one time.
        point_loc[patch_id][point_id]:  as list of the list
        z_vec: z-coordinates corresponding to the computed surface as numpy array of the size equal to n_points
        """
        n_patches = (self._u_basis.size - 2) * (self._v_basis.size - 2)
        n_points_glob = self._uv_quad_points.shape[0]
        u_n_basf = self._u_basis.size
        v_n_basf = self._v_basis.size
        g_vec = self._z_quad_points[:]
        n = g_vec.shape[0]
        err = np.zeros([n])

        linsp = np.array([0, 1, 2], dtype=int)
        linsp31 = np.repeat(linsp, 3)  # linsp_v
        linsp13 = np.tile(linsp, 3)  # linsp_u
        err_mat_max = np.zeros((self._u_basis.size - 2, self._v_basis.size - 2))
        err_mat_eucl2 = np.zeros((self._u_basis.size - 2, self._v_basis.size - 2))

        for patch_id in range(0, n_patches):
            if len(self.point_loc[patch_id]) > 0:
                patch_point_loc = self.point_loc[patch_id]
                u_vec = self._uv_quad_points[patch_point_loc, 0]
                v_vec = self._uv_quad_points[patch_point_loc, 1]
                iu = self._u_basis.find_knot_interval(u_vec[0])
                iv = self._v_basis.find_knot_interval(v_vec[0])
                col = (linsp31 + iv) * u_n_basf + iu + linsp13
                z_loc = z_vec[col]
                u_base_vec = self._u_basis.eval_vector(iu, u_vec)
                v_base_vec = self._v_basis.eval_vector(iv, v_vec)
                z_mat_loc = z_loc.reshape(self._v_basis.degree + 1, self._u_basis.degree + 1)
                z_u_mat = z_mat_loc @ u_base_vec
                patch_z_vec = np.sum(v_base_vec * z_u_mat, axis=0)
                patch_err = (patch_z_vec - g_vec[patch_point_loc])
                err_mat_max[iu][iv] = np.max(np.abs(patch_err))
                err_mat_eucl2[iu][iv] = np.linalg.norm(patch_err)*np.linalg.norm(patch_err)
                err[patch_point_loc] = patch_err

        std_dev = math.sqrt(np.sum(np.sum(err_mat_eucl2, axis=0))/(n_points_glob - 1))

        return err, err_mat_max, err_mat_eucl2, std_dev

    def _basis_in_q_points(self, basis):
        n_int = basis.n_intervals
        nq_points = len(self._q_points)
        q_point = np.zeros((n_int * nq_points, 1))
        point_val_outer = np.zeros((3, 3, n_int)) # "3" considers degree 2
        d_point_val_outer = np.zeros((3, 3, n_int)) # "3" considers degree 2

        #TODO: use numpy functions for quadrature points
        n = 0
        for i in range(n_int):
            us = basis.knots[i + 2]
            uil = basis.knots[i + 3] - basis.knots[i + 2]
            for j in range(nq_points):
                up = us + uil * self._q_points[j]
                q_point[n] = up
                u_base_vec = basis.eval_vector(i, up)
                u_base_vec_diff = basis.eval_diff_vector(i, up)
                point_val_outer[:, :, i] += self._q_weights[j] * np.outer(u_base_vec,u_base_vec)
                d_point_val_outer[:, :, i] += self._q_weights[j] * np.outer(u_base_vec_diff,u_base_vec_diff)
                n += 1

        return point_val_outer, d_point_val_outer,q_point


    def _build_sparse_reg_matrix(self):
        """
        Construction of the regularization matrix (A) to decrease variation of the terrain
        B z = b  ---> (B^T B + A)z = B^T b
        :param u_knots: vector of v-knots
        :param v_knots: vector of u-knots
        :param quad: points defining quadrangle area (array)
        :return: matrix

        -
        """

        #a = quad[:, 3] - quad[:, 2]
        #b = quad[:, 0] - quad[:, 1]
        #c = quad[:, 1] - quad[:, 2]
        #d = quad[:, 0] - quad[:, 3]

        u_n_basf = self._u_basis.size
        v_n_basf = self._v_basis.size
        u_n_inter = self._u_basis.n_intervals
        v_n_inter = self._v_basis.n_intervals
        n_uv_loc_nz = (self._u_basis.degree + 1) * (self._v_basis.degree + 1)

        # TODO: use Gauss quadrature from scipy
        # in fact for general degrees we should use different quadrature for u and different for v
        self._q_points =  [0, (0.5 - 1 / np.sqrt(20)), (0.5 + 1 / np.sqrt(20)), 1]
        self._q_weights = [1.0 / 6, 5.0 / 6, 5.0 / 6, 1.0 / 6]
        nq_points = len(self._q_points)

        u_val_outer, u_diff_val_outer, q_u_point = self._basis_in_q_points(self._u_basis)
        v_val_outer, v_diff_val_outer, q_v_point = self._basis_in_q_points(self._v_basis)
        # xy_outer shape is (3, 3, n_inter)

        row_m = np.zeros((v_n_inter * u_n_inter * n_uv_loc_nz * n_uv_loc_nz))
        col_m = np.zeros((v_n_inter * u_n_inter * n_uv_loc_nz * n_uv_loc_nz))
        data_m = np.zeros((v_n_inter * u_n_inter * n_uv_loc_nz * n_uv_loc_nz))

        nnz_a = 0
        #linsp = np.linspace(0, self._u_basis.degree, self._u_basis.degree+1)
        #llinsp = np.tile(linsp, self._u_basis.degree+1)
        #np.repeat((iv + linsp) * u_n_basf, self._u_basis.degree + 1) + llinsp
        i_local = np.arange(self._u_basis.degree+1, dtype=int)
        iuv_local = (u_n_basf * i_local[:, None] + i_local[None,:]).ravel() # 0,1,2, N+[0,1,2], 2*N+[0,1,2]
        #print("vnint: {} unint: {} nqp: {} prod: {}".format(v_n_inter, u_n_inter, nq_points, v_n_inter* u_n_inter* nq_points*nq_points))
        #jac = 1.0 / u_n_inter / v_n_inter
        idx_range = n_uv_loc_nz * n_uv_loc_nz      # 9 * 9 = 81 NZ per single bspline square
        for iv in range(v_n_inter):
            v_val_outer_loc = v_val_outer[:, :, iv]
            dv_val_outer_loc = v_diff_val_outer[:, :, iv]

            for iu in range(u_n_inter):
                jac = (self._u_basis.knots[iu+3] - self._u_basis.knots[iu+2]) * (self._v_basis.knots[iv+3] - self._v_basis.knots[iv+2])
                u_val_outer_loc = u_val_outer[:, :, iu]
                du_val_outer_loc = u_diff_val_outer[:, : , iu]
                # xy_outer_loc have shape 3x3

                v_du = np.kron(v_val_outer_loc, du_val_outer_loc)
                dv_u = np.kron(dv_val_outer_loc, u_val_outer_loc)
                data_m[nnz_a:nnz_a + idx_range] = jac * ( v_du + dv_u).ravel()  # 9x9 values
                iuv = iu + iv * u_n_basf
                colv = iuv + iuv_local
                col_m[nnz_a:nnz_a + idx_range] = np.repeat(colv, n_uv_loc_nz)
                row_m[nnz_a:nnz_a + idx_range] = np.tile(colv, n_uv_loc_nz)
                nnz_a += idx_range
        #print("Assembled")
        mat_a = scipy.sparse.coo_matrix((data_m, (row_m, col_m)),
                                        shape=(u_n_basf * v_n_basf, u_n_basf * v_n_basf)).tocsr()
        return mat_a<|MERGE_RESOLUTION|>--- conflicted
+++ resolved
@@ -648,10 +648,6 @@
                                                    maxiter=300, return_eigenvectors=False)
                 reg_coef = bb_norm[0] / a_norm[0]
 
-<<<<<<< HEAD
-=======
-            #reg_coef = 0.0
->>>>>>> b8f7713a
             c_mat = btb_mat + reg_coef * a_mat
             end_time = time.time()
             logging.info('Computed in: {} s'.format(end_time - start_time))
