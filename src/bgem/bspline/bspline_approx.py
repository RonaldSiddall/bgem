--- conflicted
+++ resolved
@@ -839,17 +839,8 @@
             iu = self._u_basis.find_knot_interval(u)
             iv = self._v_basis.find_knot_interval(v)
             idp = self.patch_pos2id(iu, iv)
-<<<<<<< HEAD
-=======
             u_base_vec = self._u_basis.eval_vector(iu, u)
             v_base_vec = self._v_basis.eval_vector(iv, v)
-            data9 = np.kron(v_base_vec, u_base_vec)
-            b_row = col[idp * 81: idp * 81 + 9]
-            ##  B^TWBz=B^TWb
-            w_data9 = self._w_quad_points[idx] * data9
-            data[idp*81:(idp+1)*81] += np.kron(data9, w_data9)
-            vec_BTb[b_row.tolist()] += b_entry * w_data9
->>>>>>> f7982260
             point_loc[idp].append(idx)
 
         self.point_loc = point_loc
@@ -918,7 +909,6 @@
                 iv = self._v_basis.find_knot_interval(v_vec[0])
                 col = (linsp31 + iv) * u_n_basf + iu + linsp13
                 z_loc = z_vec[col]
-<<<<<<< HEAD
                 u_base_vec = self._u_basis.eval_vector(iu, u_vec)
                 v_base_vec = self._v_basis.eval_vector(iv, v_vec)
                 z_mat_loc = z_loc.reshape(self._v_basis.degree + 1, self._u_basis.degree + 1)
@@ -929,23 +919,6 @@
                 err_mat_max[iu][iv] = np.max(np.abs(patch_err))
                 err_mat_eucl2[iu][iv] = np.linalg.norm(patch_err)*np.linalg.norm(patch_err)
                 err[patch_point_loc] = patch_err
-=======
-                #nnz_b = 0
-                n_points = 0
-                patch_point_loc = point_loc[interval_id]
-                for idx in patch_point_loc:
-                    u, v = self._uv_quad_points[idx, 0:2]
-                    u_base_vec = self._u_basis.eval_vector(iu, u)
-                    v_base_vec = self._v_basis.eval_vector(iv, v)
-                    datad[n_points, :] = np.kron(v_base_vec, u_base_vec) # self._w_quad_points[idx] *
-                    n_points += 1
-                n_points_glob = n_points_glob + n_points
-                patch_err_vec = datad.dot(z_loc)
-                patch_err_red = (patch_err_vec - g_vec[patch_point_loc])#*self._w_quad_points[patch_point_loc]
-                err_mat_max[iu][iv] = np.max(np.abs(patch_err_red))
-                err_mat_eucl2[iu][iv] = np.linalg.norm(patch_err_red)*np.linalg.norm(patch_err_red)
-                err[patch_point_loc] = patch_err_red
->>>>>>> f7982260
 
         std_dev = math.sqrt(np.sum(np.sum(err_mat_eucl2, axis=0))/(n_points_glob - 1))
 
