"""Module containing an expanded python gmsh class"""
from __future__ import print_function

import struct
import numpy as np
import enum
import gmsh


# class ElementType(enum.IntEnum):
#     simplex_1d = 1
#     simplex_2d = 2
#     simplex_3d = 4
#
# element_sizes = {
#     1: 1,
#     2: 2,
#     4: 3
# }
#


class ModelDataItem:
    def __init__(self, time, tags, values):
        """
        :param time:
        :param tags: list or ndarray of tags
        :param values: list of ndarrays (1D) or ndarray (2D)
        """
        self.time = time
        self.tags = tags
        self.values = values

class GmshIO:
    """This is a class for storing nodes and elements. Based on Gmsh.py

    Members:
    nodes -- A dict of the form { nodeID: [ xcoord, ycoord, zcoord] }
    elements -- A dict of the form { elemID: (type, [tags], [nodeIDs]) }
    physical -- A dict of the form { name: (id, dim) }

    Methods:
    read([file]) -- Parse a Gmsh version 1.0 or 2.0 mesh file
    write([file]) -- Output a Gmsh version 2.0 mesh file
    """

    # el_type: num of nodes per element
    tdict = {1: 2, 2: 3, 3: 4, 4: 4, 5: 5, 6: 6, 7: 5, 8: 3, 9: 6, 10: 9, 11: 10, 15: 1}

    def __init__(self, filename=None):
        """Initialise Gmsh data structure"""
        self.reset()
        self.filename = filename
        if self.filename:
            self.read()

    def reset(self):
        """Reinitialise Gmsh data structure"""
        self.nodes = {}
        self.elements = {}
        self.physical = {}
        self.node_data = {}
        self.element_data = {}
<<<<<<< HEAD

    def read_physical_names(self, file_name):
        if file_name is None:
            file_name = self.filename
        with open(file_name, 'r') as mshfile:
            self._read_physical_names(mshfile)
        return self.physical

    def _read_element_data_head(self, mshfile):

        columns = mshfile.readline().strip().split()
        n_str_tags = int(columns[0])
        assert (n_str_tags == 1)
        field = mshfile.readline().strip().strip('"')

        columns = mshfile.readline().strip().split()
        n_real_tags = int(columns[0])
        assert (n_real_tags == 1)
        columns = mshfile.readline().strip().split()
        time = float(columns[0])

        columns = mshfile.readline().strip().split()
        n_int_tags = int(columns[0])
        assert (n_int_tags == 3)
        columns = mshfile.readline().strip().split()
        t_idx = int(columns[0])
        columns = mshfile.readline().strip().split()
        n_comp = int(columns[0])
        columns = mshfile.readline().strip().split()
        n_elem = int(columns[0])
        return field, time, t_idx, n_comp, n_elem

    def _read_element_data_block(self, mshfile):
        field, time, t_idx, n_comp, n_ele = self._read_element_data_head(mshfile)
        field_time_dict = self.element_data.setdefault(field, {})
        assert t_idx not in field_time_dict
        elem_data = {}
        field_time_dict[t_idx] = (time, elem_data)
        for i in range(n_ele):
            line = mshfile.readline()
            if line.startswith('$'):
                raise Exception("Insufficient number of entries in the $ElementData block: {} time={}".format(field, time))
            columns = line.split()
            iel = int(columns[0])
            values = [float(v) for v in columns[1:]]
            assert len(values) == n_comp
            elem_data[iel] = values
=======
        self.element_node_data = {}
>>>>>>> 58793a91


    def _read_physical_names(self, mshfile=None):
        """Read physical names from a Gmsh .msh file.

        Reads Gmsh format 1.0 and 2.0 mesh files,
        reads only '$PhysicalNames' section.
        """

        if not mshfile:
            mshfile = open(self.filename, 'r')

        readmode = 0
        print('Reading %s' % mshfile.name)
        line = 'a'
        while line:
            line = mshfile.readline()
            line = line.strip()

            if line.startswith('$'):
                if line == '$PhysicalNames':
                    readmode = 5
                else:
                    readmode = 0
            elif readmode == 5:
                columns = line.split()
                if len(columns) == 3:
                    self.physical[str(columns[2]).strip('\"')] = (int(columns[1]), int(columns[0]))

        return self.physical

<<<<<<< HEAD
    def _read(self, mshfile):
        readmode = 0
        line = 'a'
        while line:
            line = mshfile.readline()
            line = line.strip()

            if line.startswith('$'):
                if line == '$NOD' or line == '$Nodes':
                    readmode = 1
                elif line == '$ELM':
                    readmode = 2
                elif line == '$Elements':
                    readmode = 3
                elif line == '$MeshFormat':
                    readmode = 4
                elif line == '$PhysicalNames':
                    readmode = 5
                elif line == '$ElementData':
                    self._read_element_data_block(mshfile)
                else:
                    readmode = 0
            elif readmode:
                columns = line.split()
                if readmode == 5:
                    if len(columns) == 3:
                        self.physical[str(columns[2]).strip('\"')] = (int(columns[1]), int(columns[0]))

                if readmode == 4:
                    if len(columns) == 3:
                        vno, ftype, dsize = (float(columns[0]),
                                             int(columns[1]),
                                             int(columns[2]))
                        print(('ASCII', 'Binary')[ftype] + ' format')
                    else:
                        endian = struct.unpack('i', columns[0])
                if readmode == 1:
                    # Version 1.0 or 2.0 Nodes
                    try:
                        if ftype == 0 and len(columns) == 4:
                            self.nodes[int(columns[0])] = [float(col) for col in columns[1:]]
                        elif ftype == 1:
                            nnods = int(columns[0])
                            for N in range(nnods):
                                data = mshfile.read(4 + 3 * dsize)
                                i, x, y, z = struct.unpack('=i3d', data)
                                self.nodes[i] = [x, y, z]
                            mshfile.read(1)
                    except ValueError as e:
                        print('Node format error: ' + line, e)
                        readmode = 0
                elif ftype == 0 and (readmode == 2 or readmode == 3) and len(columns) > 5:
                    # Version 1.0 or 2.0 Elements
                    try:
                        columns = [int(col) for col in columns]
                    except ValueError as e:
                        print('Element format error: ' + line, e)
                        readmode = 0
                    else:
                        (id, type) = columns[0:2]
                        if readmode == 2:
                            # Version 1.0 Elements
                            tags = columns[2:4]
                            nodes = columns[5:]
                        else:
                            # Version 2.0 Elements
                            ntags = columns[2]
                            tags = columns[3:3 + ntags]
                            nodes = columns[3 + ntags:]
                        self.elements[id] = (type, tags, nodes)
                elif readmode == 3 and ftype == 1:
                    # el_type : num of nodes per element
                    tdict = {1: 2, 2: 3, 3: 4, 4: 4, 5: 5, 6: 6, 7: 5, 8: 3, 9: 6, 10: 9, 11: 10, 15: 1}
                    try:
                        neles = int(columns[0])
                        k = 0
                        while k < neles:
                            etype, ntype, ntags = struct.unpack('=3i',
                                                                mshfile.read(3 * 4))
                            k += 1
                            for j in range(ntype):
                                mysize = 1 + ntags + tdict[etype]
                                data = struct.unpack('=%di' % mysize,
                                                     mshfile.read(4 * mysize))
                                self.elements[data[0]] = (etype,
                                                          data[1:1 + ntags],
                                                          data[1 + ntags:])
                    except:
                        raise
                    mshfile.read(1)
    def read(self, file_name=None):
        """Read a Gmsh .msh file.
=======
    def _read_nodes(self):
        # nodes
        nodeTags, coord, parametricCoord = gmsh.model.mesh.getNodes()
        for i, node_tag in enumerate(nodeTags):
            offset = i * 3
            self.nodes[int(node_tag)] = [float(coord[offset]),
                                       float(coord[offset + 1]),
                                       float(coord[offset + 2])]

    def _read_elements(self):
        # elements

        for entity_dim, entity_tag in gmsh.model.getEntities():
            physicalTags = gmsh.model.getPhysicalGroupsForEntity(entity_dim, entity_tag)
            if len(physicalTags):
                physical_tag = int(physicalTags[0])
            else:
                physical_tag = -1

            elementTypes, elementTags, nodeTags = gmsh.model.mesh.getElements(entity_dim, entity_tag)
            for i, type in enumerate(elementTypes):
                for j, element_tag in enumerate(elementTags[i]):
                    nodes_num = self.tdict[type]
                    offset = j * nodes_num
                    self.elements[int(element_tag)] = (int(type),
                                                       [physical_tag, entity_tag],
                                                       [int(nodeTags[i][offset + k]) for k in range(nodes_num)])

    def _read_physical(self):
        # physical
        for dim, tag in gmsh.model.getPhysicalGroups():
            name = gmsh.model.getPhysicalName(dim, tag)
            self.physical[name] = (tag, dim)

    def _read_all_data(self):
        # data
        for view_tag in gmsh.view.getTags():
            steps_num = int(gmsh.view.option.getNumber(view_tag, "NbTimeStep"))
            name = gmsh.view.option.getString(view_tag, "Name")
            for step in range(steps_num):
                data_type, tags, data, time, num_components = gmsh.view.getModelData(view_tag, step)
                # can not print before failure, but only read 10 values, from 13, have to check contents
                # possibly run in valgirnd
                print(f"{step}: {data_type}, {tags}, {time}, {num_components}")
                if data_type == "NodeData":
                    data_dict = self.node_data
                elif data_type == "ElementData":
                    data_dict = self.element_data
                elif data_type == "ElementNodeData":
                    data_dict = self.element_node_data
                else:
                    continue
                if name not in data_dict:
                    data_dict[name] = {}
                data_dict[name][step] = ModelDataItem(time, tags, data)

    def read(self):
        """Read a Gmsh .msh file.

        Reads Gmsh format 1.0 and 2.0 mesh files, storing the nodes and
        elements in the appropriate dicts.
        """

        gmsh.initialize()
        gmsh.open(self.filename)

        self._read_nodes()
        self._read_elements()
        self._read_physical()
        self._read_all_data()

        gmsh.clear()
        gmsh.finalize()
>>>>>>> 58793a91

        Reads Gmsh format 1.0 and 2.0 mesh files, storing the nodes and
        elements in the appropriate dicts.
        """
        if file_name is None:
            file_name = self.filename

<<<<<<< HEAD
        with open(file_name, 'r') as mshfile:
            print('Reading %s' % mshfile.name)
            self._read(mshfile)
            print('  %d Nodes' % len(self.nodes))
            print('  %d Elements' % len(self.elements))
        self.read_physical_names(file_name)

=======
>>>>>>> 58793a91
    def get_reg_ids_by_physical_names(self, reg_names, check_dim=-1):
        """
        Returns ids of regions given by names.
        :param reg_names: names of the regions
        :param check_dim: possibly check, that the regions have the chosen dimension
        :return: list of regions ids
        """
        assert len(self.physical) > 0
        reg_ids = []
        for fr in reg_names:
            rid, dim = self.physical[fr]
            if check_dim >= 0:
                assert dim == check_dim
            reg_ids.append(rid)
        return reg_ids

    def get_elements_of_regions(self, reg_ids):
        """
        Supposes one region per element, on the first position in element tags.
        :param reg_ids: region indices
        :return: indices of elements of the specified region indices
        """
        ele_ids_list = []
        for eid, elem in self.elements.items():
            type, tags, node_ids = elem
            # suppose only one region per element
            if tags[0] in reg_ids:
                ele_ids_list.append(eid)
        return np.array(ele_ids_list)

<<<<<<< HEAD
    def write_ascii(self, file_name=None):
        """Dump the mesh out to a Gmsh 2.0 msh file."""
        if file_name is None:
            file_name = self.filename

        with open(file_name, 'w') as mshfile:

            print('$MeshFormat\n2.2 0 8\n$EndMeshFormat', file=mshfile)
            print('$PhysicalNames\n%d' % len(self.physical), file=mshfile)
            for name in sorted(self.physical.keys()):
                value = self.physical[name]
                region_id, dim = value
                print('%d %d "%s"' % (dim, region_id, name), file=mshfile)
            print('$EndPhysicalNames', file=mshfile)
            print('$Nodes\n%d' % len(self.nodes), file=mshfile)
            for node_id in sorted(self.nodes.keys()):
                coord = self.nodes[node_id]
                print(node_id, ' ', ' '.join([str(c) for c in coord]), sep="",
                      file=mshfile)
            print('$EndNodes', file=mshfile)
            print('$Elements\n%d' % len(self.elements), file=mshfile)
            for ele_id in sorted(self.elements.keys()):
                elem = self.elements[ele_id]
                (ele_type, tags, nodes) = elem
                print(ele_id, ' ', ele_type, ' ', len(tags), ' ',
                      ' '.join([str(c) for c in tags]), ' ',
                      ' '.join([str(c) for c in nodes]), sep="", file=mshfile)
            print('$EndElements', file=mshfile)

    def write_binary(self, file_name=None):
=======
    def write_ascii(self, filename=None):
        """Dump the mesh out to a Gmsh 2.0 msh file."""

        if not filename:
            filename = self.filename

        self.write(filename)

    def write_binary(self, filename=None):
>>>>>>> 58793a91
        """Dump the mesh out to a Gmsh 2.0 msh file."""
        if file_name is None:
            file_name = self.filename

<<<<<<< HEAD
        with open(file_name, 'w') as mshfile:
            mshfile.write("$MeshFormat\n2.2 1 8\n")
            mshfile.write(struct.pack('@i', 1))
            mshfile.write("\n$EndMeshFormat\n")
            mshfile.write("$Nodes\n%d\n" % (len(self.nodes)))
            for node_id, coord in self.nodes.items():
                mshfile.write(struct.pack('@i', node_id))
                mshfile.write(struct.pack('@3d', *coord))
            mshfile.write("\n$EndNodes\n")
            mshfile.write("$Elements\n%d\n" % (len(self.elements)))
            for ele_id, elem in self.elements.items():
                (ele_type, tags, nodes) = elem
                mshfile.write(struct.pack('@i', ele_type))
                mshfile.write(struct.pack('@i', 1))
                mshfile.write(struct.pack('@i', len(tags)))
                mshfile.write(struct.pack('@i', ele_id))
                for c in tags:
                    mshfile.write(struct.pack('@i', c))
                for c in nodes:
                    mshfile.write(struct.pack('@i', c))
            mshfile.write("\n$EndElements\n")

=======
        if not filename:
            filename = self.filename

        self.write(filename, binary=True)

    def _write_nodes(self):
        # nodes
        max_entity_tag = 0
        for type, tags, node_tags in self.elements.values():
            entity_tag = tags[1]
            dim = self.tdict[type]-1
            if dim == 0 and entity_tag > max_entity_tag:
                max_entity_tag = entity_tag
        node_entity_tag = max_entity_tag + 1
        gmsh.model.addDiscreteEntity(0, node_entity_tag)
        node_tags = []
        coords = []
        for node_tag, coord in self.nodes.items():
            node_tags.append(node_tag)
            coords.extend(coord)
        gmsh.model.mesh.addNodes(0, node_entity_tag, node_tags, coords)


    def _write_elements(self):
        # elements
        #created_nodes = set()
        created_entities = set()
        physical_dict = {}
        for element_tag, (type, tags, node_tags) in self.elements.items():
            physical_tag = tags[0]
            entity_tag = tags[1]
            dim = self.tdict[type]-1

            # create entity
            if (dim, entity_tag) not in created_entities:
                gmsh.model.addDiscreteEntity(dim, entity_tag)
                created_entities.add((dim, entity_tag))
                phy_dim_tag = (dim, physical_tag)
                if phy_dim_tag not in physical_dict:
                    physical_dict[phy_dim_tag] = []
                physical_dict[phy_dim_tag].append(entity_tag)

            # create nodes
            # for node_tag in node_tags:
            #     if node_tag not in created_nodes:
            #         gmsh.model.mesh.addNodes(dim, entity_tag, [node_tag], self.nodes[node_tag])

            gmsh.model.mesh.addElementsByType(entity_tag, type, [element_tag], node_tags)
        return physical_dict

    def _write_physical(self, physical_dict):
        # physical
        for (dim, physical_tag), entity_tags in physical_dict.items():
            gmsh.model.addPhysicalGroup(dim, entity_tags, physical_tag)
        for name, v in self.physical.items():
            gmsh.model.setPhysicalName(v[1], v[0], name)

    def _write_all_data(self, f_handle):
        for data_dict, data_type in [(self.node_data, "NodeData"), (self.element_data, "ElementData"),
                                     (self.element_node_data, "ElementNodeData")]:
            for name, steps_dict in data_dict.items():
                for step, data_item in steps_dict.items():
                    first_el_value_shape = np.atleast_1d(data_item.values[0]).shape[0]

                    if data_type == "ElementNodeData":
                        first_el_n_nodes = len(self.elements[data_item.tags[0]][2])
                        n_comp =  first_el_value_shape // first_el_n_nodes
                    else:
                        n_comp = first_el_value_shape
                    self._write_model_data(f_handle, data_type, data_item.tags, name, data_item.values, data_item.time, step, n_comp)

    def write(self, filename, binary=False):
        if binary:
            argv = ["", "-bin"]
        else:
            argv = []
        gmsh.initialize(argv=argv)

        model_name = "model"
        gmsh.model.add(model_name)

        self._write_nodes()
        physical_dict = self._write_elements()
        self._write_physical(physical_dict)

        # data
        # for data_dict, data_type in [(self.node_data, "NodeData"), (self.element_data, "ElementData"),
        #                              (self.element_node_data, "ElementNodeData")]:
        #     for name, steps_dict in data_dict.items():
        #         view_tag = gmsh.view.add("")
        #         gmsh.view.option.setNumber(view_tag, "NbTimeStep", len(steps_dict))
        #         gmsh.view.option.setString(view_tag, "Name", name)
        #         for step, (time, values_dict) in steps_dict.items():
        #             tags = []
        #             data = []
        #             for tag, d in values_dict.items():
        #                 tags.append(tag)
        #                 data.append(d)
        #             gmsh.view.addModelData(view_tag, step, model_name, data_type, tags, data, time)

        gmsh.write(filename)

        # write views
        # for view_tag in gmsh.view.getTags():
        #     gmsh.view.write(view_tag, filename)

        gmsh.clear()
        gmsh.finalize()

        # data
        assert not binary
        with open(filename, "a") as f:
            self._write_all_data(f)

    def _write_model_data(self, f, ele_ids, name, values, time, time_idx, n_comp, data_type="ElementData"):
        """
        Write given element data to the MSH file. Write only a single '$ElementData' section.
        :param f: Output file handle.
        :param ele_ids: Iterable giving element ids of N value rows given in 'values'
        :param name: Field name.
        :param values: np.array (N, L); N number of elements, L values per element (components)
        :param time:
        :param time_idx:
        :param n_comp: numer of components per value
        :param data_type: one of "ElementData", "NodeData", "ElementNodeData"
        :return:

        """
        n_els = len(values)     # works as shape[0] for arrays

        header = (f'1\n'
                  f'"{str(name)}"\n' 
                  f"1\n"
                  f"{time}\n"
                  f"3\n"
                  f"{time_idx}\n" 
                  f"{n_comp}\n" 
                  f"{n_els}\n")

        f.write('${}\n'.format(data_type))
        f.write(header)
        if data_type == "ElementNodeData":
            for ele_id, value_row in zip(ele_ids, values):
                n_values = len(value_row) // n_comp
                value_line = " ".join([str(val) for val in value_row])
                f.write(f"{int(ele_id):d} {n_values} {value_line}\n")
        else:
            for ele_id, value_row in zip(ele_ids, values):
                value_line = " ".join([str(val) for val in value_row])
                f.write(f"{int(ele_id):d} {value_line}\n")

        f.write('$End{}\n'.format(data_type))

    def write_element_data(self, f, ele_ids, name, values, time=0, time_idx=0):
        """
        Write given element data to the MSH file. Write only a single '$ElementData' section.
        :param f: Output file stream.
        :param ele_ids: Iterable giving element ids of N value rows given in 'values'
        :param name: Field name.
        :param values: np.array (N, L); N number of elements, L values per element (components)
        :return:
>>>>>>> 58793a91

        TODO: Generalize to time dependent fields.
        """
        n_els = values.shape[0]
        # ElementData has all values of the same size.
        n_comp = np.atleast_1d(values[0]).shape[0]
        self._write_model_data(f, ele_ids, name, values, time, time_idx, n_comp, data_type="ElementData")

    def write_node_data(self, f, ele_ids, name, values, time=0, time_idx=0):
        """
        Write given element data to the MSH file. Write only a single '$ElementData' section.
        :param f: Output file stream.
        :param ele_ids: Iterable giving element ids of N value rows given in 'values'
        :param name: Field name.
        :param values: np.array (N, L); N number of elements, L values per element (components)
        :return:

        TODO: Generalize to time dependent fields.
        """
        n_els = values.shape[0]
        # ElementData has all values of the same size.
        n_comp = np.atleast_1d(values[0]).shape[0]
        self._write_model_data(f, ele_ids, name, values, time, time_idx, n_comp, data_type="NodeData")

    def write_fields(self, file_name, ele_ids, fields):
        """
        Append the (element) field data to the `file_name` file.
        :param file_name: Target file (or None for current mesh file)
        :param ele_ids: Element IDs in computational mesh corrsponding to order of
        field values in element's barycenter.
        :param fields: {'field_name' : values_array, ..}
        """
        if not file_name:
            file_name = self.filename
        with open(file_name, "a") as fout:
            fout.write('$MeshFormat\n2.2 0 8\n$EndMeshFormat\n')
            for name, values in fields.items():
                self.write_element_data(fout, ele_ids, name, values)


    # def read_element_data(self):
    #     """
    #     Write given element data to the MSH file. Write only a single '$ElementData' section.
    #     :param f: Output file stream.
    #     :param ele_ids: Iterable giving element ids of N value rows given in 'values'
    #     :param name: Field name.
    #     :param values: np.array (N, L); N number of elements, L values per element (components)
    #     :return:
    #
    #     TODO: Generalize to time dependent fields.
    #     """
    #
    #     n_els = values.shape[0]
    #     n_comp = np.atleast_1d(values[0]).shape[0]
    #     np.reshape(values, (n_els, n_comp))
    #     header_dict = dict(
    #         field=str(name),
    #         time=0,
    #         time_idx=0,
    #         n_components=n_comp,
    #         n_els=n_els
    #     )
    #
    #     header = "1\n" \
    #              "\"{field}\"\n" \
    #              "1\n" \
    #              "{time}\n" \
    #              "3\n" \
    #              "{time_idx}\n" \
    #              "{n_components}\n" \
    #              "{n_els}\n".format(**header_dict)
    #
    #     f.write('$ElementData\n')
    #     f.write(header)
    #     assert len(values.shape) == 2
    #     for ele_id, value_row in zip(ele_ids, values):
    #         value_line = " ".join([str(val) for val in value_row])
    #         f.write("{:d} {}\n".format(int(ele_id), value_line))
    #     f.write('$EndElementData\n')<|MERGE_RESOLUTION|>--- conflicted
+++ resolved
@@ -61,8 +61,7 @@
         self.physical = {}
         self.node_data = {}
         self.element_data = {}
-<<<<<<< HEAD
-
+        self.element_node_data = {}
     def read_physical_names(self, file_name):
         if file_name is None:
             file_name = self.filename
@@ -70,48 +69,7 @@
             self._read_physical_names(mshfile)
         return self.physical
 
-    def _read_element_data_head(self, mshfile):
-
-        columns = mshfile.readline().strip().split()
-        n_str_tags = int(columns[0])
-        assert (n_str_tags == 1)
-        field = mshfile.readline().strip().strip('"')
-
-        columns = mshfile.readline().strip().split()
-        n_real_tags = int(columns[0])
-        assert (n_real_tags == 1)
-        columns = mshfile.readline().strip().split()
-        time = float(columns[0])
-
-        columns = mshfile.readline().strip().split()
-        n_int_tags = int(columns[0])
-        assert (n_int_tags == 3)
-        columns = mshfile.readline().strip().split()
-        t_idx = int(columns[0])
-        columns = mshfile.readline().strip().split()
-        n_comp = int(columns[0])
-        columns = mshfile.readline().strip().split()
-        n_elem = int(columns[0])
-        return field, time, t_idx, n_comp, n_elem
-
-    def _read_element_data_block(self, mshfile):
-        field, time, t_idx, n_comp, n_ele = self._read_element_data_head(mshfile)
-        field_time_dict = self.element_data.setdefault(field, {})
-        assert t_idx not in field_time_dict
-        elem_data = {}
-        field_time_dict[t_idx] = (time, elem_data)
-        for i in range(n_ele):
-            line = mshfile.readline()
-            if line.startswith('$'):
-                raise Exception("Insufficient number of entries in the $ElementData block: {} time={}".format(field, time))
-            columns = line.split()
-            iel = int(columns[0])
-            values = [float(v) for v in columns[1:]]
-            assert len(values) == n_comp
-            elem_data[iel] = values
-=======
-        self.element_node_data = {}
->>>>>>> 58793a91
+    
 
 
     def _read_physical_names(self, mshfile=None):
@@ -143,100 +101,6 @@
 
         return self.physical
 
-<<<<<<< HEAD
-    def _read(self, mshfile):
-        readmode = 0
-        line = 'a'
-        while line:
-            line = mshfile.readline()
-            line = line.strip()
-
-            if line.startswith('$'):
-                if line == '$NOD' or line == '$Nodes':
-                    readmode = 1
-                elif line == '$ELM':
-                    readmode = 2
-                elif line == '$Elements':
-                    readmode = 3
-                elif line == '$MeshFormat':
-                    readmode = 4
-                elif line == '$PhysicalNames':
-                    readmode = 5
-                elif line == '$ElementData':
-                    self._read_element_data_block(mshfile)
-                else:
-                    readmode = 0
-            elif readmode:
-                columns = line.split()
-                if readmode == 5:
-                    if len(columns) == 3:
-                        self.physical[str(columns[2]).strip('\"')] = (int(columns[1]), int(columns[0]))
-
-                if readmode == 4:
-                    if len(columns) == 3:
-                        vno, ftype, dsize = (float(columns[0]),
-                                             int(columns[1]),
-                                             int(columns[2]))
-                        print(('ASCII', 'Binary')[ftype] + ' format')
-                    else:
-                        endian = struct.unpack('i', columns[0])
-                if readmode == 1:
-                    # Version 1.0 or 2.0 Nodes
-                    try:
-                        if ftype == 0 and len(columns) == 4:
-                            self.nodes[int(columns[0])] = [float(col) for col in columns[1:]]
-                        elif ftype == 1:
-                            nnods = int(columns[0])
-                            for N in range(nnods):
-                                data = mshfile.read(4 + 3 * dsize)
-                                i, x, y, z = struct.unpack('=i3d', data)
-                                self.nodes[i] = [x, y, z]
-                            mshfile.read(1)
-                    except ValueError as e:
-                        print('Node format error: ' + line, e)
-                        readmode = 0
-                elif ftype == 0 and (readmode == 2 or readmode == 3) and len(columns) > 5:
-                    # Version 1.0 or 2.0 Elements
-                    try:
-                        columns = [int(col) for col in columns]
-                    except ValueError as e:
-                        print('Element format error: ' + line, e)
-                        readmode = 0
-                    else:
-                        (id, type) = columns[0:2]
-                        if readmode == 2:
-                            # Version 1.0 Elements
-                            tags = columns[2:4]
-                            nodes = columns[5:]
-                        else:
-                            # Version 2.0 Elements
-                            ntags = columns[2]
-                            tags = columns[3:3 + ntags]
-                            nodes = columns[3 + ntags:]
-                        self.elements[id] = (type, tags, nodes)
-                elif readmode == 3 and ftype == 1:
-                    # el_type : num of nodes per element
-                    tdict = {1: 2, 2: 3, 3: 4, 4: 4, 5: 5, 6: 6, 7: 5, 8: 3, 9: 6, 10: 9, 11: 10, 15: 1}
-                    try:
-                        neles = int(columns[0])
-                        k = 0
-                        while k < neles:
-                            etype, ntype, ntags = struct.unpack('=3i',
-                                                                mshfile.read(3 * 4))
-                            k += 1
-                            for j in range(ntype):
-                                mysize = 1 + ntags + tdict[etype]
-                                data = struct.unpack('=%di' % mysize,
-                                                     mshfile.read(4 * mysize))
-                                self.elements[data[0]] = (etype,
-                                                          data[1:1 + ntags],
-                                                          data[1 + ntags:])
-                    except:
-                        raise
-                    mshfile.read(1)
-    def read(self, file_name=None):
-        """Read a Gmsh .msh file.
-=======
     def _read_nodes(self):
         # nodes
         nodeTags, coord, parametricCoord = gmsh.model.mesh.getNodes()
@@ -294,12 +158,6 @@
                 data_dict[name][step] = ModelDataItem(time, tags, data)
 
     def read(self):
-        """Read a Gmsh .msh file.
-
-        Reads Gmsh format 1.0 and 2.0 mesh files, storing the nodes and
-        elements in the appropriate dicts.
-        """
-
         gmsh.initialize()
         gmsh.open(self.filename)
 
@@ -310,7 +168,8 @@
 
         gmsh.clear()
         gmsh.finalize()
->>>>>>> 58793a91
+    def read(self, file_name=None):
+        """Read a Gmsh .msh file.
 
         Reads Gmsh format 1.0 and 2.0 mesh files, storing the nodes and
         elements in the appropriate dicts.
@@ -318,16 +177,12 @@
         if file_name is None:
             file_name = self.filename
 
-<<<<<<< HEAD
         with open(file_name, 'r') as mshfile:
             print('Reading %s' % mshfile.name)
             self._read(mshfile)
             print('  %d Nodes' % len(self.nodes))
             print('  %d Elements' % len(self.elements))
         self.read_physical_names(file_name)
-
-=======
->>>>>>> 58793a91
     def get_reg_ids_by_physical_names(self, reg_names, check_dim=-1):
         """
         Returns ids of regions given by names.
@@ -358,38 +213,6 @@
                 ele_ids_list.append(eid)
         return np.array(ele_ids_list)
 
-<<<<<<< HEAD
-    def write_ascii(self, file_name=None):
-        """Dump the mesh out to a Gmsh 2.0 msh file."""
-        if file_name is None:
-            file_name = self.filename
-
-        with open(file_name, 'w') as mshfile:
-
-            print('$MeshFormat\n2.2 0 8\n$EndMeshFormat', file=mshfile)
-            print('$PhysicalNames\n%d' % len(self.physical), file=mshfile)
-            for name in sorted(self.physical.keys()):
-                value = self.physical[name]
-                region_id, dim = value
-                print('%d %d "%s"' % (dim, region_id, name), file=mshfile)
-            print('$EndPhysicalNames', file=mshfile)
-            print('$Nodes\n%d' % len(self.nodes), file=mshfile)
-            for node_id in sorted(self.nodes.keys()):
-                coord = self.nodes[node_id]
-                print(node_id, ' ', ' '.join([str(c) for c in coord]), sep="",
-                      file=mshfile)
-            print('$EndNodes', file=mshfile)
-            print('$Elements\n%d' % len(self.elements), file=mshfile)
-            for ele_id in sorted(self.elements.keys()):
-                elem = self.elements[ele_id]
-                (ele_type, tags, nodes) = elem
-                print(ele_id, ' ', ele_type, ' ', len(tags), ' ',
-                      ' '.join([str(c) for c in tags]), ' ',
-                      ' '.join([str(c) for c in nodes]), sep="", file=mshfile)
-            print('$EndElements', file=mshfile)
-
-    def write_binary(self, file_name=None):
-=======
     def write_ascii(self, filename=None):
         """Dump the mesh out to a Gmsh 2.0 msh file."""
 
@@ -399,40 +222,12 @@
         self.write(filename)
 
     def write_binary(self, filename=None):
->>>>>>> 58793a91
         """Dump the mesh out to a Gmsh 2.0 msh file."""
-        if file_name is None:
-            file_name = self.filename
-
-<<<<<<< HEAD
-        with open(file_name, 'w') as mshfile:
-            mshfile.write("$MeshFormat\n2.2 1 8\n")
-            mshfile.write(struct.pack('@i', 1))
-            mshfile.write("\n$EndMeshFormat\n")
-            mshfile.write("$Nodes\n%d\n" % (len(self.nodes)))
-            for node_id, coord in self.nodes.items():
-                mshfile.write(struct.pack('@i', node_id))
-                mshfile.write(struct.pack('@3d', *coord))
-            mshfile.write("\n$EndNodes\n")
-            mshfile.write("$Elements\n%d\n" % (len(self.elements)))
-            for ele_id, elem in self.elements.items():
-                (ele_type, tags, nodes) = elem
-                mshfile.write(struct.pack('@i', ele_type))
-                mshfile.write(struct.pack('@i', 1))
-                mshfile.write(struct.pack('@i', len(tags)))
-                mshfile.write(struct.pack('@i', ele_id))
-                for c in tags:
-                    mshfile.write(struct.pack('@i', c))
-                for c in nodes:
-                    mshfile.write(struct.pack('@i', c))
-            mshfile.write("\n$EndElements\n")
-
-=======
+
         if not filename:
             filename = self.filename
 
         self.write(filename, binary=True)
-
     def _write_nodes(self):
         # nodes
         max_entity_tag = 0
@@ -589,7 +384,6 @@
         :param name: Field name.
         :param values: np.array (N, L); N number of elements, L values per element (components)
         :return:
->>>>>>> 58793a91
 
         TODO: Generalize to time dependent fields.
         """
