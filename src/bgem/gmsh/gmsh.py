--- conflicted
+++ resolved
@@ -292,7 +292,6 @@
         self._need_synchronize = True
         return self.object(dim, res)
 
-<<<<<<< HEAD
     def point(self, coord=[0, 0, 0]):
         """
         Add a geometrical point.
@@ -300,7 +299,7 @@
         point_tag = self.model.addPoint(*coord)
         self._need_synchronize = True
         return self.object(0, point_tag)
-=======
+
     def line(self, a, b):
         """
         Make line between points a,b.
@@ -310,8 +309,7 @@
         res = self.model.addLine(*point_ids)
         self._need_synchronize = True
         return self.object(1, res)
->>>>>>> 875b6d53
-
+        
     def rectangle(self, xy_sides=[1, 1], center=[0, 0, 0]):
         """
         TODO: Better match GMSH API, possibly use origin as the default left corner.
