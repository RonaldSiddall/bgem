--- conflicted
+++ resolved
@@ -1051,9 +1051,6 @@
             for r, normal, sa in zip(diams, fr_normals, shape_angle):
                 #axis, angle = aa[:3], aa[3]
                 center = pos_distr.sample()
-<<<<<<< HEAD
-                fractures.append(Fracture(self.shape_class, r, center, normal, sa, name, ifam, 1))
-=======
                 fractures.append(Fracture(
                     shape_class=self.shape,
                     r=r,
@@ -1063,7 +1060,6 @@
                     family=fam,
                     aspect=1,
                     id=name))
->>>>>>> 90845591
         return fractures
 
 
