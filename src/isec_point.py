--- conflicted
+++ resolved
@@ -17,16 +17,12 @@
     Point as the result of intersection with correspondind coordinates on both surfaces
 
     """
-<<<<<<< HEAD
     def __init__(self, surf1, iu1, iv1, uv1, add_patches, surface_boundary_flag, flag, sum_idx, surf2, iu2, iv2, uv2, xyz):
-=======
-    def __init__(self, surf1, iu1, iv1, uv1, boundary_flag, flag, sum_idx, surf2, iu2, iv2, uv2, XYZ):
         """
         Todo: parameter description.
         Todo: consider introduction of SurfPoint class or NamedTuple to collect: (surf, iu, iv, uv)
         Todo: XYZ not used, can possibly be removed
         Todo: better names for flag and sum_idx, possibly use add_patches direstly not through constructor.
->>>>>>> 38ac3cf7
 
         """
         self.surf1 = surf1
