--- conflicted
+++ resolved
@@ -27,11 +27,7 @@
     vtxs = np.array(vtxs)
     vv = vtxs[1] + vtxs[2] - vtxs[0]
     vtx4 = [ vtxs[0], vtxs[1], vv, vtxs[2]]
-<<<<<<< HEAD
     return bilinear_surface(vtx4, overhang)
-=======
-    return bilinear_surface(vtx4)
->>>>>>> 06c33db9
 
 
 
