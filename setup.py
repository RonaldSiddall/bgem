--- conflicted
+++ resolved
@@ -56,11 +56,7 @@
     include_package_data=True,
     zip_safe=False,
     #install_requires=['numpy', 'scipy', 'bih', 'gmsh-sdk<=4.5.1'],
-<<<<<<< HEAD
-    install_requires=['numpy>=1.13.4', 'pandas', 'scipy', 'gmsh>=4.10.4', 'pyyaml-include', 'bih', 'nptyping', 'pyamg'],
-=======
-    install_requires=['numpy>=1.13.4', 'pandas', 'scipy', 'bih', 'gmsh>=4.10.4', 'attrs'],
->>>>>>> 0c1ef6d6
+    install_requires=['numpy>=1.13.4', 'pandas', 'scipy', 'gmsh>=4.10.4', 'pyyaml-include', 'bih', 'nptyping', 'pyamg', 'attrs'],
     # incompatible changes in SDK in release 4.6.0 to be changed in the new release of bgem
     python_requires='>=3',
     # extras_require={
